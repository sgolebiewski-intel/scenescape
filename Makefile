--- conflicted
+++ resolved
@@ -253,7 +253,6 @@
 
 # =========================== Run Tests ==============================
 
-<<<<<<< HEAD
 .PHONY: setup_tests
 setup_tests:
 	@echo "Setting up test environment..."
@@ -267,24 +266,6 @@
 .PHONY: run_tests
 run_tests: setup_tests
 	@echo "Running tests..."
-	$(MAKE) --trace -C manager test-build
-	$(MAKE) --trace -C controller test-build
-	$(MAKE) --trace -C percebro test-build
-	$(MAKE) --trace -C autocalibration test-build
-=======
-.PHONY: build_tests
-build_tests:
-	@echo "Building tests..."
-	$(MAKE) --trace -C manager test-build
-	$(MAKE) --trace -C controller test-build
-	$(MAKE) --trace -C percebro test-build
-	$(MAKE) --trace -C autocalibration test-build
-	@echo "DONE ==> Building tests"
-
-.PHONY: run_tests
-run_tests: build_tests
-	@echo "Running tests..."
->>>>>>> 69d9cead
 	$(MAKE) --trace -C tests -j 1 SUPASS=$(SUPASS) || (echo "Tests failed" && exit 1)
 	@echo "DONE ==> Running tests"
 
