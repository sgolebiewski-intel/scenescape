# SPDX-FileCopyrightText: (C) 2023 - 2025 Intel Corporation
# SPDX-License-Identifier: LicenseRef-Intel-Edge-Software
# This file is licensed under the Limited Edge Software Distribution
# License Agreement.

# This file contains functions for conversion between various geospatial data formats
# Relevant acronyms:
#   ECEF - Earth-centered, Earth-fixed
#     Format:    [X,      Y,      Z     ]
#     Data type: [meters, meters, meters]
#   LLA  - Latitude, Longitude, Altitude
#     Format:    [Latitude, Longitude, Altitude]
#     Data type: [degrees,  degrees,   meters  ]
#   TRS  - Translation, Rotation, Scale

import numpy as np
import cv2
import math

from scene_common.geometry import Point

EQUATORIAL_RADIUS = 6378137.0
POLAR_RADIUS = 6356752.314245
SPHERICAL_RADIUS = 6378000.0
DEFAULT_Z_SHIFT_METERS = 2.0


def convertLLAToECEF(lla_pt):
    """! This function converts geospatial data from Latitude, Longitude, Altitude data (LLA)
    to a Earth-centered, Earth-fixed Coordiante System (ECEF). The input data can be a tuple,
    list, or numpy array.
    @param      lla_pt           Coordinates in LLA format [latitude, longitude, altitude]
    @returns    numpy.ndarray    Data in ECEF format [X, Y, Z]
    """
    # Conversion derived from
    # https://en.wikipedia.org/wiki/Geographic_coordinate_conversion
    lat, long, altitude = lla_pt
    lat = np.deg2rad(lat)
    long = np.deg2rad(long)
    e_squared = 1 - POLAR_RADIUS**2 / EQUATORIAL_RADIUS**2
    N = EQUATORIAL_RADIUS / \
        math.sqrt(1 - e_squared * math.pow(math.sin(lat), 2))

    geo_cart_pt = np.array([
        (N + altitude) * math.cos(lat) * math.cos(long),
        (N + altitude) * math.cos(lat) * math.sin(long),
        ((1 - e_squared) * N + altitude) * math.sin(lat)
    ])

    return geo_cart_pt


def convertECEFToLLA(ecef_pt):
    """! This function converts geospatial data from a Earth-centered, Earth-fixed Coordiante
    System (ECEF) to Latitude, Longitude, Altitude data (LLA). The input data can be a Point,
    tuple, list, or numpy array.
    @param      ecef_pt          Data in ECEF format [X, Y, Z]
    @returns    numpy.ndarray    Coordinates in LLA format [latitude, longitude, altitude]
    """
    # Note, some or all of these methods break down at the poles
    if isinstance(ecef_pt, Point):
        X, Y, Z = ecef_pt.asNumpyCartesian
    else:
        X, Y, Z = ecef_pt

    try:
        # Heikkinen's technique
        # -better approximation
        # https://en.wikipedia.org/wiki/Geographic_coordinate_conversion
        Z_sq = Z**2
        a_sq = EQUATORIAL_RADIUS**2
        b_sq = POLAR_RADIUS**2
        e_sq = 1 - b_sq / a_sq
        e_p_sq = a_sq / b_sq - 1
        p = math.sqrt(ecef_pt[0]**2 + Y**2)
        p_sq = p**2
        F = 54 * (b_sq) * Z_sq
        G = p_sq + (1 - e_sq) * Z_sq - e_sq * (a_sq - b_sq)
        c = (e_sq**2) * F * p_sq / (G**3)
        s = (1 + c + math.sqrt(c**2 + 2 * c))**(1 / 3)
        k = s + 1 + 1 / s
        P = F / (3 * (k**2) * (G**2))
        Q = math.sqrt(1 + 2 * (e_sq**2) * P)
        r0 = -P * e_sq * p / (1 + Q) + math.sqrt(0.5 * a_sq * (1 + 1 / Q) - \
                              P * (1 - e_sq) * Z_sq / (Q + Q**2) - 0.5 * P * p_sq)
        U = math.sqrt((p - e_sq * r0)**2 + Z_sq)
        V = math.sqrt((p - e_sq * r0)**2 + (1 - e_sq) * Z_sq)
        z0 = b_sq * Z / (EQUATORIAL_RADIUS * V)
        altitude = U * (1 - b_sq / (EQUATORIAL_RADIUS * V))
        lat = math.atan((Z + e_p_sq * z0) / p)
        long = math.atan2(Y, X)
    except (TypeError, ValueError):
        # simplest approximation, earth as sphere
        #  Default to using when the above technique fails
        #  Occurs with small values of [X, Y, Z] i.e. inside the earth
        R = math.sqrt(X**2 + Y**2 + Z**2)
        lat = math.asin(Z / R)
        long = math.atan2(Y, X)
        altitude = R - SPHERICAL_RADIUS

    return np.array([np.rad2deg(lat), np.rad2deg(long), altitude])


def convertToCartesianTRS(from_pts, to_pts):
    # Needs 3 point pairs, reliable with 4+
    (tr_mat, scale) = cv2.estimateAffine3D(
        from_pts, to_pts, force_rotation=False)
    tr_mat = np.vstack([tr_mat, np.array([0, 0, 0, 1])])
    s_mat = scale * np.identity(4)
    s_mat[3, 3] = 1
    trs_mat = np.matmul(tr_mat, s_mat)

    return trs_mat


def convertLLAToCartesianTRS(map_pts, lla_pts):
    ecef_pts = np.array([convertLLAToECEF(pt) for pt in lla_pts])
    trs_mat = convertToCartesianTRS(map_pts, ecef_pts)
    return trs_mat


def convertXYZToLLA(trs_mat, map_pt):
    ecef_pt = np.matmul(trs_mat, np.hstack([map_pt, 1]).T)[:3]
    return convertECEFToLLA(ecef_pt)


def calculateHeading(trs_mat, map_pt, velocity):
<<<<<<< HEAD
    # Implemented Simple Version, assumes spherical:
    # --https://towardsdatascience.com/calculating-the-bearing-between-two-geospatial-coordinates-66203f57e4b4
    # If more accuracy needed, this iterative, ellipsoid based solution may be implemented:
    # --https://en.wikipedia.org/wiki/Vincenty%27s_formulae
    lat_a, long_a = np.deg2rad(convertXYZToLLA(trs_mat, map_pt)[:2])
    lat_b, long_b = np.deg2rad(convertXYZToLLA(trs_mat, map_pt + velocity)[:2])
    long_diff = long_b - long_a

    x = math.cos(lat_b) * math.sin(long_diff)
    y = math.cos(lat_a) * math.sin(lat_b) - math.sin(lat_a) * \
        math.cos(lat_b) * math.cos(long_diff)
    bearing = math.atan2(x, y)
    return np.rad2deg(bearing) % 360
=======
  # Implemented Simple Version, assumes spherical:
  # --https://towardsdatascience.com/calculating-the-bearing-between-two-geospatial-coordinates-66203f57e4b4
  # If more accuracy needed, this iterative, ellipsoid based solution may be implemented:
  # --https://en.wikipedia.org/wiki/Vincenty%27s_formulae
  lat_a, long_a = np.deg2rad(convertXYZToLLA(trs_mat, map_pt)[:2])
  lat_b, long_b = np.deg2rad(convertXYZToLLA(trs_mat, map_pt + velocity)[:2])
  long_diff = long_b - long_a

  x = math.cos(lat_b) * math.sin(long_diff)
  y = math.cos(lat_a) * math.sin(lat_b) - math.sin(lat_a) * math.cos(lat_b) * math.cos(long_diff)
  bearing = math.atan2(x, y)
  return np.rad2deg(bearing) % 360

def calculateTRSLocal2LLAFromSurfacePoints(map_xyz_pts, lla_pts, z_shift: float = DEFAULT_Z_SHIFT_METERS) -> np.ndarray:
  """! Calculates a transformation matrix from local Cartesian coordinates
  to Latitude, Longitude, Altitude (LLA) coordinates based on the map surface points
  and their respective geographic coordinates.

  This function provides a good aproximation for a horizontal and relatively flat
  scene map. Assuming the slope is neglible, the resulting approximation is
  accurate enough for most applications (~1m for scene dimensions below 500m).

  @param      map_xyz_pts      Points on the map surface (z=0) in local Cartesian coordinates
  @param      lla_pts          The Respective geographic coordinates in Latitude (degrees), Longitude (degrees), Altitude format
  @param      z_shift          The shift along the z-axis (altitude) to create synthetic points (default: 2.0 meters)
  @returns    numpy.ndarray    Transformation matrix in TRS format
  """
  map_xyz_pts = np.array(map_xyz_pts)
  lla_pts = np.array(lla_pts)
  if map_xyz_pts.shape[0] != lla_pts.shape[0]:
    raise ValueError("Number of map points must match number of geographic points")
  if map_xyz_pts.shape[0] < 3:
    raise ValueError("Needs at least 3 points to calculate transformation matrix")
  if any(map_xyz_pts[:, 2] != 0.0):
    raise ValueError("All map points must be on the surface (z=0)")
  # Extend point arrays with the same points but shifted along z-axis (altitude). This way we
  # provide additional synthetic points to augment the data and provide points that are not
  # coplanar to the map surface. This is necessary for the transformation matrix to be well-defined
  # in all three dimensions.
  map_xyz_pts = np.vstack([map_xyz_pts, np.column_stack([map_xyz_pts[:, 0],
                                                         map_xyz_pts[:, 1],
                                                         np.full(map_xyz_pts.shape[0], z_shift)])])
  lla_pts = np.vstack([lla_pts, np.column_stack([lla_pts[:, 0],
                                                 lla_pts[:, 1],
                                                 lla_pts[:, 2] + z_shift])])
  trs_mat = convertLLAToCartesianTRS(map_xyz_pts, lla_pts)
  return trs_mat

def calculateTRSLocal2LLAFromImageMap(resx: int, resy: int, pixels_per_meter: float, lla_pts, z_shift: float = DEFAULT_Z_SHIFT_METERS) -> np.ndarray:
  """! Calculates a transformation matrix from local Cartesian coordinates
  to Latitude, Longitude, Altitude (LLA) coordinates based on the map resolution
  and the geographic coordinates of the map corners.

  This function provides a good aproximation for a horizontal and relatively flat
  scene map. Assuming the slope is neglible, the resulting approximation is
  accurate enough for most applications (~1m for scene dimensions below 500m,
  and up to 2 meters above the surface).

  @param      resx             Map resolution in x direction expressed in pixels (width)
  @param      resy             Map resolution in y direction expressed in pixels (height)
  @param      pixels_per_meter Pixels per meter, used to scale the map points
  @param      lla_pts          Geographic coordinates in Latitude (degrees), Longitude (degrees), Altitude format
                               of four corners of the map image.
  @note                        The map points are assumed to be in the order: (0,0), (resx,0), (resx,resy), (0,resy)
  @param      z_shift          The shift along the z-axis (altitude) to create synthetic points (default: 2.0 meters)
  @returns    numpy.ndarray    Transformation matrix in TRS format
  """
  map_pts = (1 / pixels_per_meter) * np.array([[0, 0, 0],
                                    [resx, 0, 0],
                                    [resx, resy, 0],
                                    [0, resy, 0]])
  return calculateTRSLocal2LLAFromSurfacePoints(map_pts, np.array(lla_pts), z_shift=z_shift)
>>>>>>> ce672be2
<|MERGE_RESOLUTION|>--- conflicted
+++ resolved
@@ -125,7 +125,6 @@
 
 
 def calculateHeading(trs_mat, map_pt, velocity):
-<<<<<<< HEAD
     # Implemented Simple Version, assumes spherical:
     # --https://towardsdatascience.com/calculating-the-bearing-between-two-geospatial-coordinates-66203f57e4b4
     # If more accuracy needed, this iterative, ellipsoid based solution may be implemented:
@@ -139,77 +138,75 @@
         math.cos(lat_b) * math.cos(long_diff)
     bearing = math.atan2(x, y)
     return np.rad2deg(bearing) % 360
-=======
-  # Implemented Simple Version, assumes spherical:
-  # --https://towardsdatascience.com/calculating-the-bearing-between-two-geospatial-coordinates-66203f57e4b4
-  # If more accuracy needed, this iterative, ellipsoid based solution may be implemented:
-  # --https://en.wikipedia.org/wiki/Vincenty%27s_formulae
-  lat_a, long_a = np.deg2rad(convertXYZToLLA(trs_mat, map_pt)[:2])
-  lat_b, long_b = np.deg2rad(convertXYZToLLA(trs_mat, map_pt + velocity)[:2])
-  long_diff = long_b - long_a
-
-  x = math.cos(lat_b) * math.sin(long_diff)
-  y = math.cos(lat_a) * math.sin(lat_b) - math.sin(lat_a) * math.cos(lat_b) * math.cos(long_diff)
-  bearing = math.atan2(x, y)
-  return np.rad2deg(bearing) % 360
-
-def calculateTRSLocal2LLAFromSurfacePoints(map_xyz_pts, lla_pts, z_shift: float = DEFAULT_Z_SHIFT_METERS) -> np.ndarray:
-  """! Calculates a transformation matrix from local Cartesian coordinates
-  to Latitude, Longitude, Altitude (LLA) coordinates based on the map surface points
-  and their respective geographic coordinates.
-
-  This function provides a good aproximation for a horizontal and relatively flat
-  scene map. Assuming the slope is neglible, the resulting approximation is
-  accurate enough for most applications (~1m for scene dimensions below 500m).
-
-  @param      map_xyz_pts      Points on the map surface (z=0) in local Cartesian coordinates
-  @param      lla_pts          The Respective geographic coordinates in Latitude (degrees), Longitude (degrees), Altitude format
-  @param      z_shift          The shift along the z-axis (altitude) to create synthetic points (default: 2.0 meters)
-  @returns    numpy.ndarray    Transformation matrix in TRS format
-  """
-  map_xyz_pts = np.array(map_xyz_pts)
-  lla_pts = np.array(lla_pts)
-  if map_xyz_pts.shape[0] != lla_pts.shape[0]:
-    raise ValueError("Number of map points must match number of geographic points")
-  if map_xyz_pts.shape[0] < 3:
-    raise ValueError("Needs at least 3 points to calculate transformation matrix")
-  if any(map_xyz_pts[:, 2] != 0.0):
-    raise ValueError("All map points must be on the surface (z=0)")
-  # Extend point arrays with the same points but shifted along z-axis (altitude). This way we
-  # provide additional synthetic points to augment the data and provide points that are not
-  # coplanar to the map surface. This is necessary for the transformation matrix to be well-defined
-  # in all three dimensions.
-  map_xyz_pts = np.vstack([map_xyz_pts, np.column_stack([map_xyz_pts[:, 0],
-                                                         map_xyz_pts[:, 1],
-                                                         np.full(map_xyz_pts.shape[0], z_shift)])])
-  lla_pts = np.vstack([lla_pts, np.column_stack([lla_pts[:, 0],
-                                                 lla_pts[:, 1],
-                                                 lla_pts[:, 2] + z_shift])])
-  trs_mat = convertLLAToCartesianTRS(map_xyz_pts, lla_pts)
-  return trs_mat
-
-def calculateTRSLocal2LLAFromImageMap(resx: int, resy: int, pixels_per_meter: float, lla_pts, z_shift: float = DEFAULT_Z_SHIFT_METERS) -> np.ndarray:
-  """! Calculates a transformation matrix from local Cartesian coordinates
-  to Latitude, Longitude, Altitude (LLA) coordinates based on the map resolution
-  and the geographic coordinates of the map corners.
-
-  This function provides a good aproximation for a horizontal and relatively flat
-  scene map. Assuming the slope is neglible, the resulting approximation is
-  accurate enough for most applications (~1m for scene dimensions below 500m,
-  and up to 2 meters above the surface).
-
-  @param      resx             Map resolution in x direction expressed in pixels (width)
-  @param      resy             Map resolution in y direction expressed in pixels (height)
-  @param      pixels_per_meter Pixels per meter, used to scale the map points
-  @param      lla_pts          Geographic coordinates in Latitude (degrees), Longitude (degrees), Altitude format
-                               of four corners of the map image.
-  @note                        The map points are assumed to be in the order: (0,0), (resx,0), (resx,resy), (0,resy)
-  @param      z_shift          The shift along the z-axis (altitude) to create synthetic points (default: 2.0 meters)
-  @returns    numpy.ndarray    Transformation matrix in TRS format
-  """
-  map_pts = (1 / pixels_per_meter) * np.array([[0, 0, 0],
-                                    [resx, 0, 0],
-                                    [resx, resy, 0],
-                                    [0, resy, 0]])
-  return calculateTRSLocal2LLAFromSurfacePoints(map_pts, np.array(lla_pts), z_shift=z_shift)
->>>>>>> ce672be2
+
+
+def calculateTRSLocal2LLAFromSurfacePoints(
+        map_xyz_pts,
+        lla_pts,
+        z_shift: float = DEFAULT_Z_SHIFT_METERS) -> np.ndarray:
+    """! Calculates a transformation matrix from local Cartesian coordinates
+    to Latitude, Longitude, Altitude (LLA) coordinates based on the map surface points
+    and their respective geographic coordinates.
+
+    This function provides a good aproximation for a horizontal and relatively flat
+    scene map. Assuming the slope is neglible, the resulting approximation is
+    accurate enough for most applications (~1m for scene dimensions below 500m).
+
+    @param      map_xyz_pts      Points on the map surface (z=0) in local Cartesian coordinates
+    @param      lla_pts          The Respective geographic coordinates in Latitude (degrees), Longitude (degrees), Altitude format
+    @param      z_shift          The shift along the z-axis (altitude) to create synthetic points (default: 2.0 meters)
+    @returns    numpy.ndarray    Transformation matrix in TRS format
+    """
+    map_xyz_pts = np.array(map_xyz_pts)
+    lla_pts = np.array(lla_pts)
+    if map_xyz_pts.shape[0] != lla_pts.shape[0]:
+        raise ValueError(
+            "Number of map points must match number of geographic points")
+    if map_xyz_pts.shape[0] < 3:
+        raise ValueError(
+            "Needs at least 3 points to calculate transformation matrix")
+    if any(map_xyz_pts[:, 2] != 0.0):
+        raise ValueError("All map points must be on the surface (z=0)")
+    # Extend point arrays with the same points but shifted along z-axis (altitude). This way we
+    # provide additional synthetic points to augment the data and provide points that are not
+    # coplanar to the map surface. This is necessary for the transformation matrix to be well-defined
+    # in all three dimensions.
+    map_xyz_pts = np.vstack([map_xyz_pts, np.column_stack(
+        [map_xyz_pts[:, 0], map_xyz_pts[:, 1], np.full(map_xyz_pts.shape[0], z_shift)])])
+    lla_pts = np.vstack([lla_pts, np.column_stack([lla_pts[:, 0],
+                                                   lla_pts[:, 1],
+                                                   lla_pts[:, 2] + z_shift])])
+    trs_mat = convertLLAToCartesianTRS(map_xyz_pts, lla_pts)
+    return trs_mat
+
+
+def calculateTRSLocal2LLAFromImageMap(
+        resx: int,
+        resy: int,
+        pixels_per_meter: float,
+        lla_pts,
+        z_shift: float = DEFAULT_Z_SHIFT_METERS) -> np.ndarray:
+    """! Calculates a transformation matrix from local Cartesian coordinates
+    to Latitude, Longitude, Altitude (LLA) coordinates based on the map resolution
+    and the geographic coordinates of the map corners.
+
+    This function provides a good aproximation for a horizontal and relatively flat
+    scene map. Assuming the slope is neglible, the resulting approximation is
+    accurate enough for most applications (~1m for scene dimensions below 500m,
+    and up to 2 meters above the surface).
+
+    @param      resx             Map resolution in x direction expressed in pixels (width)
+    @param      resy             Map resolution in y direction expressed in pixels (height)
+    @param      pixels_per_meter Pixels per meter, used to scale the map points
+    @param      lla_pts          Geographic coordinates in Latitude (degrees), Longitude (degrees), Altitude format
+                                 of four corners of the map image.
+    @note                        The map points are assumed to be in the order: (0,0), (resx,0), (resx,resy), (0,resy)
+    @param      z_shift          The shift along the z-axis (altitude) to create synthetic points (default: 2.0 meters)
+    @returns    numpy.ndarray    Transformation matrix in TRS format
+    """
+    map_pts = (1 / pixels_per_meter) * np.array([[0, 0, 0],
+                                                 [resx, 0, 0],
+                                                 [resx, resy, 0],
+                                                 [0, resy, 0]])
+    return calculateTRSLocal2LLAFromSurfacePoints(
+        map_pts, np.array(lla_pts), z_shift=z_shift)