---
# SPDX-FileCopyrightText: (C) 2025 Intel Corporation
# SPDX-License-Identifier: Apache-2.0

name: "[CI/CD] Post-Merge CI Pipeline"
run-name: "[CI/CD] Post-Merge CI Pipeline"

on: # yamllint disable-line rule:truthy
  push:
    branches:
      - main
      - release-*
  workflow_dispatch: {}

permissions:
  contents: read # needed for actions/checkout
  pull-requests: read # needed for gh pr list
  issues: write # needed to post PR comment

jobs:
  filter:
    name: "Filter Changed Paths"
    runs-on: ubuntu-latest
    outputs:
      toplevel_changed: ${{ steps.filter.outputs.toplevel }}
      autocalibration_changed: ${{ steps.filter.outputs.autocalibration }}
      controller_changed: ${{ steps.filter.outputs.controller }}
    steps:
      - uses: actions/checkout@11bd71901bbe5b1630ceea73d27597364c9af683 # v4.2.2
      - name: Set paths filter
        id: filter
        uses: dorny/paths-filter@de90cc6fb38fc0963ad72b210f1f284cd68cea36 # v3.0.2
        with:
          filters: |
            toplevel:
              - 'docs/**'
            autocalibration:
              - 'autocalibration/docs/**'
            controller:
              - 'controller/docs/**'

  build_toplevel:
    name: "Build Toplevel Documentation"
    needs: filter
    if: ${{ needs.filter.outputs.toplevel_changed == 'true' }}
    uses: open-edge-platform/orch-ci/.github/workflows/publish-documentation.yml@14aa8ce3d0a5455574fc7fce7d90b2d18636c68e
    secrets:
      SYS_ORCH_GITHUB: ${{ secrets.SYS_ORCH_GITHUB }}
      DOC_AWS_ACCESS_KEY_ID: ${{ secrets.DOC_AWS_ACCESS_KEY_ID }}
      DOC_AWS_SECRET_ACCESS_KEY: ${{ secrets.DOC_AWS_SECRET_ACCESS_KEY }}

  build_autocalibration:
    name: "Build Autocalibration Documentation"
    needs: [filter, build_toplevel]
    if: ${{ (needs.filter.outputs.autocalibration_changed == 'true') || (needs.filter.outputs.toplevel_changed == 'true') }}
    uses: open-edge-platform/orch-ci/.github/workflows/publish-documentation.yml@14aa8ce3d0a5455574fc7fce7d90b2d18636c68e
    secrets:
      SYS_ORCH_GITHUB: ${{ secrets.SYS_ORCH_GITHUB }}
      DOC_AWS_ACCESS_KEY_ID: ${{ secrets.DOC_AWS_ACCESS_KEY_ID }}
      DOC_AWS_SECRET_ACCESS_KEY: ${{ secrets.DOC_AWS_SECRET_ACCESS_KEY }}
    with:
      docs_directory: autocalibration

  build_controller:
    name: "Build Controller Documentation"
    needs: [filter, build_toplevel]
    if: ${{ (needs.filter.outputs.controller_changed == 'true') || (needs.filter.outputs.toplevel_changed == 'true') }}
    uses: open-edge-platform/orch-ci/.github/workflows/publish-documentation.yml@14aa8ce3d0a5455574fc7fce7d90b2d18636c68e
    secrets:
      SYS_ORCH_GITHUB: ${{ secrets.SYS_ORCH_GITHUB }}
      DOC_AWS_ACCESS_KEY_ID: ${{ secrets.DOC_AWS_ACCESS_KEY_ID }}
      DOC_AWS_SECRET_ACCESS_KEY: ${{ secrets.DOC_AWS_SECRET_ACCESS_KEY }}
    with:
<<<<<<< HEAD
      docs_directory: controller

  build_percebro:
    name: "Build Percebro Documentation"
    needs: [filter, build_toplevel]
    if: ${{ (needs.filter.outputs.percebro_changed == 'true') || (needs.filter.outputs.toplevel_changed == 'true') }}
    uses: open-edge-platform/orch-ci/.github/workflows/publish-documentation.yml@14aa8ce3d0a5455574fc7fce7d90b2d18636c68e
    secrets:
      SYS_ORCH_GITHUB: ${{ secrets.SYS_ORCH_GITHUB }}
      DOC_AWS_ACCESS_KEY_ID: ${{ secrets.DOC_AWS_ACCESS_KEY_ID }}
      DOC_AWS_SECRET_ACCESS_KEY: ${{ secrets.DOC_AWS_SECRET_ACCESS_KEY }}
    with:
      docs_directory: percebro
=======
      docs_directory: controller
>>>>>>> 5feef659
<|MERGE_RESOLUTION|>--- conflicted
+++ resolved
@@ -71,20 +71,4 @@
       DOC_AWS_ACCESS_KEY_ID: ${{ secrets.DOC_AWS_ACCESS_KEY_ID }}
       DOC_AWS_SECRET_ACCESS_KEY: ${{ secrets.DOC_AWS_SECRET_ACCESS_KEY }}
     with:
-<<<<<<< HEAD
-      docs_directory: controller
-
-  build_percebro:
-    name: "Build Percebro Documentation"
-    needs: [filter, build_toplevel]
-    if: ${{ (needs.filter.outputs.percebro_changed == 'true') || (needs.filter.outputs.toplevel_changed == 'true') }}
-    uses: open-edge-platform/orch-ci/.github/workflows/publish-documentation.yml@14aa8ce3d0a5455574fc7fce7d90b2d18636c68e
-    secrets:
-      SYS_ORCH_GITHUB: ${{ secrets.SYS_ORCH_GITHUB }}
-      DOC_AWS_ACCESS_KEY_ID: ${{ secrets.DOC_AWS_ACCESS_KEY_ID }}
-      DOC_AWS_SECRET_ACCESS_KEY: ${{ secrets.DOC_AWS_SECRET_ACCESS_KEY }}
-    with:
-      docs_directory: percebro
-=======
-      docs_directory: controller
->>>>>>> 5feef659
+      docs_directory: controller