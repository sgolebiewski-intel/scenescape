--- conflicted
+++ resolved
@@ -27,7 +27,7 @@
       - name: Setup environment
         uses: open-edge-platform/orch-ci/.github/actions/bootstrap@5ea97eb41959d0922ab99956b4db23910f4fb4a2 # 0.1.31
         with:
-          bootstrap_tools: "baseshellcheck,"
+          bootstrap_tools: "base,shellcheck,"
       - name: Install  prettier tool
         run: |
           npm install --save-dev prettier prettier-plugin-jinja-template
@@ -76,17 +76,6 @@
         if: always()
         run: |
           make lint-cpp
-<<<<<<< HEAD
-      - name: Run HTML linter
-        if: always()
-        run: |
-          make lint-html
-=======
-      - name: Run shell linter - shellcheck
-        if: always()
-        run: |
-          make lint-shell
->>>>>>> c00fc1f4
       - name: Run dockerfiles linter
         if: always()
         run: |
