--- conflicted
+++ resolved
@@ -26,12 +26,7 @@
     networks:
       scenescape-test:
     environment:
-<<<<<<< HEAD
-     - "DBROOT"
-=======
-      - "SUPASS"
       - "DBROOT"
->>>>>>> a0f09398
     command: database --preloadexample
     cap_add:
       - SYS_ADMIN
@@ -43,18 +38,10 @@
       - ./:/workspace
       - ./sample_data:/home/scenescape/SceneScape/sample_data
     secrets:
-<<<<<<< HEAD
-     - django
-     - controller.auth
-     - percebro.auth
-     - browser.auth
-     - scenescape-ca.pem
-     - supass
-=======
       - django
       - controller.auth
       - percebro.auth
       - browser.auth
       - scenescape-ca.pem
->>>>>>> a0f09398
+      - supass
     restart: on-failure