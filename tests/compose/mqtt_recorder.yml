--- conflicted
+++ resolved
@@ -15,11 +15,6 @@
   mqtt_recorder:
     image: scenescape
     init: true
-<<<<<<< HEAD
-=======
-    environment:
-      - "SUPASS"
->>>>>>> a0f09398
     networks:
       scenescape-test:
     command: bash -c "PYTHONPATH=/workspace tests/perf_tests/scene_perf/scene_mqtt_recorder.py"
@@ -27,12 +22,7 @@
     volumes:
       - ./:/workspace
     secrets:
-<<<<<<< HEAD
-     - supass
-     - source: root-cert
-       target: certs/scenescape-ca.pem
-=======
+      - supass
       - source: root-cert
         target: certs/scenescape-ca.pem
->>>>>>> a0f09398
     tty: true