## RESTler for fuzzing the SceneScape REST API

### Overview

RESTler is an [open-source](https://github.com/microsoft/restler-fuzzer) REST fuzzer from Microsoft. It compiles an OpenAPI spec into a fuzzing grammar, then runs automated testing against the API.

On SceneScape, RESTler is used satisfy the CT631 SDL task, which specifies fuzz testing requirements for products with REST APIs. It's also a good way to discover edge cases that are unlikely to surface through manual testing.

### Fuzz testing repo contents

This directory contains the following:

- `fuzzing_openapi.yaml`: a customized version of the SceneScape OpenAPI spec, designed to reflect the reality of the API as closely as possible, whereas `docs/api/api.yaml` represents how the API should look in theory. The more accurate the spec, the better the fuzzing results will be.
- `run_fuzzing.sh`: script that will run inside the RESTler container. Sets up the environment, then compiles the grammar and executes the fuzzing run.
- `.env`: list of variables for the fuzzing run. These need to be set before executing a run. See the step-by-step instructions [below](#performing-a-fuzz-test) for information about the specific variables.
- `settings.json`: RESTler configuration file.
- `token`: template file for the RESTler token auth mechanism. Will be modified at runtime by the test run script.

### Performing a fuzz test

0. Build the RESTler Docker image from source:
   - `git clone https://github.com/microsoft/restler-fuzzer.git restler && cd restler && docker build -t restler .`
1. Deploy SceneScape.
2. Copy your generated root CA (usually `manager/secrets/certs/scenescape-ca.pem`) to the fuzzing folder (`tests/security/fuzzing`)
3. Edit `.env` and set the following values:
<<<<<<< HEAD
    * `https_proxy` is the outbound web proxy, used to fetch package dependencies.
    * `instance_ip` is the IP address of the instance under test.
    * `auth_username` is the superuser of your instance (by default it's `admin` unless not changed in `sample_data/supass` differently).
    * `auth_password` is the superuser's password (by default it's `admin` unless not changed in `sample_data/supass` differently).
    * `restler_mode` is the RESTler mode to run. Supported values are `fuzz`, `fuzz-lean`, and `test`. See RESTler documentation for more details.
    * `time_budget` is the length of time, in hours, that the `fuzz` mode will spend testing the API.
=======
   - `https_proxy` is the outbound web proxy, used to fetch package dependencies.
   - `instance_ip` is the IP address of the instance under test.
   - `auth_username` is the superuser of your instance (usually `admin`).
   - `auth_password` is the superuser's password (usually whatever `SUPASS` was when you deployed).
   - `restler_mode` is the RESTler mode to run. Supported values are `fuzz`, `fuzz-lean`, and `test`. See RESTler documentation for more details.
   - `time_budget` is the length of time, in hours, that the `fuzz` mode will spend testing the API.
>>>>>>> a0f09398
4. From the fuzzing folder, execute the Docker command to launch a RESTler container and run our script:
   - `docker run --rm -v ./:/workspace restler sh /workspace/run_fuzzing.sh`
5. When testing finishes (this takes a long time!), you will have results in the `Fuzz`, `FuzzLean`, or `Test` folders, depending on which RESTler mode you ran. See the RESTler documentation for more about how to interpret the results of a run, or talk to your security team!<|MERGE_RESOLUTION|>--- conflicted
+++ resolved
@@ -23,21 +23,12 @@
 1. Deploy SceneScape.
 2. Copy your generated root CA (usually `manager/secrets/certs/scenescape-ca.pem`) to the fuzzing folder (`tests/security/fuzzing`)
 3. Edit `.env` and set the following values:
-<<<<<<< HEAD
-    * `https_proxy` is the outbound web proxy, used to fetch package dependencies.
-    * `instance_ip` is the IP address of the instance under test.
-    * `auth_username` is the superuser of your instance (by default it's `admin` unless not changed in `sample_data/supass` differently).
-    * `auth_password` is the superuser's password (by default it's `admin` unless not changed in `sample_data/supass` differently).
-    * `restler_mode` is the RESTler mode to run. Supported values are `fuzz`, `fuzz-lean`, and `test`. See RESTler documentation for more details.
-    * `time_budget` is the length of time, in hours, that the `fuzz` mode will spend testing the API.
-=======
    - `https_proxy` is the outbound web proxy, used to fetch package dependencies.
    - `instance_ip` is the IP address of the instance under test.
-   - `auth_username` is the superuser of your instance (usually `admin`).
-   - `auth_password` is the superuser's password (usually whatever `SUPASS` was when you deployed).
+   - `auth_username` is the superuser of your instance (by default it's `admin` unless not changed in `sample_data/supass` differently).
+   - `auth_password` is the superuser's password (by default it's `admin` unless not changed in `sample_data/supass` differently).
    - `restler_mode` is the RESTler mode to run. Supported values are `fuzz`, `fuzz-lean`, and `test`. See RESTler documentation for more details.
    - `time_budget` is the length of time, in hours, that the `fuzz` mode will spend testing the API.
->>>>>>> a0f09398
 4. From the fuzzing folder, execute the Docker command to launch a RESTler container and run our script:
    - `docker run --rm -v ./:/workspace restler sh /workspace/run_fuzzing.sh`
 5. When testing finishes (this takes a long time!), you will have results in the `Fuzz`, `FuzzLean`, or `Test` folders, depending on which RESTler mode you ran. See the RESTler documentation for more about how to interpret the results of a run, or talk to your security team!