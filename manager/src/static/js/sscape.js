// SPDX-FileCopyrightText: (C) 2023 - 2025 Intel Corporation
// SPDX-License-Identifier: Apache-2.0

"use strict";

import {
  APP_NAME,
  CMD_AUTOCALIB_SCENE,
  CMD_CAMERA,
  DATA_AUTOCALIB_CAM_POSE,
  DATA_CAMERA,
  DATA_REGULATED,
  IMAGE_CALIBRATE,
  IMAGE_CAMERA,
  SYS_AUTOCALIB_STATUS,
  SYS_CHILDSCENE_STATUS,
  REST_URL,
} from "/static/js/constants.js";
import {
  metersToPixels,
  pixelsToMeters,
  checkWebSocketConnection,
  updateElements,
  importScene,
} from "/static/js/utils.js";
import { plot } from "/static/js/marks.js";
import { setupChildScene } from "/static/js/childscene.js";
import {
  initializeCalibration,
  registerAutoCameraCalibration,
  manageCalibrationState,
  initializeCalibrationSettings,
  updateCalibrationView,
  handleAutoCalibrationPose,
} from "/static/js/calibration.js";

var svgCanvas = Snap("#svgout");
import RESTClient from "/static/js/restclient.js";
var points, maps, rois, tripwires, child_rois, child_tripwires, child_sensors;
var dragging, drawing, adding, editing, fullscreen;
var g;
var radius = 5;
var scale = 30.0; // Default map scale in pixels/meter
var scene_id = $("#scene").val();
var icon_size = 24;
var show_telemetry = false;
var show_trails = false;
var scene_y_max = 480; // Scene image height in pixels
var savedElements = [];
var is_coloring_enabled = false; // Default state of the coloring feature
var roi_color_sectors = {};
var singleton_color_sectors = {};
var scene_rotation_translation_config;

points = maps = rois = tripwires = [];
dragging = drawing = adding = editing = fullscreen = false;

// Force page reload on back button press
if (window.performance && window.performance.navigation.type == 2) {
  location.reload();
}

function getColorForValue(roi_id, value, sectors) {
  let color_for_occupancy = "white";
  if (sectors[roi_id]) {
    const { thresholds, range_max } = sectors[roi_id];
    if (value <= range_max) {
      for (const sector of thresholds) {
        if (value >= sector.color_min) {
          color_for_occupancy = sector.color;
        }
      }
    }
  }
  return color_for_occupancy;
}

async function checkBrokerConnections() {
  const urlInsecure = "wss://" + window.location.host + "/mqtt-insecure";
  const urlSecure = "wss://" + window.location.host + "/mqtt";
  const promises = [
    checkWebSocketConnection(urlInsecure), // Check insecure port
    checkWebSocketConnection(urlSecure), // Check secure port
  ];

  let openPort = null;
  try {
    openPort = await Promise.any(promises);
  } catch (error) {
    console.error("No open MQTT ports found:", error);
    return;
  }

  if (openPort === urlInsecure) {
    $("#broker").val(urlInsecure);
  } else if (openPort === urlSecure) {
    broker.value = broker.value.replace("localhost", window.location.host);
  }
  console.log(`Url ${openPort} is open`);

  $("#connect").on("click", function () {
    console.log("Attempting to connect to " + broker.value);
    var client = mqtt.connect(broker.value);
    sessionStorage.setItem("connectToMqtt", true);

    client.on("connect", function () {
      console.log("Connected to " + broker.value);
      if ($("#topic").val() !== undefined) {
        client.subscribe($("#topic").val());
        console.log("Subscribed to " + $("#topic").val());
      }

      client.subscribe(APP_NAME + "/event/" + "+/" + scene_id + "/+/+");
      console.log(
        "Subscribed to " + APP_NAME + "/event/" + "+/" + scene_id + "/+/+",
      );

      if (document.getElementById("scene_children")?.value !== "0") {
        client.subscribe(APP_NAME + SYS_CHILDSCENE_STATUS + "/+");
        console.log("Subscribed to " + APP_NAME + SYS_CHILDSCENE_STATUS + "/+");
        var remote_childs = $("[id^='mqtt_status_remote']")
          .map((_, el) => el.id.split("_").slice(3).join("_"))
          .get();
        remote_childs.forEach((e) => {
          client.publish(
            APP_NAME + SYS_CHILDSCENE_STATUS + "/" + e,
            "isConnected",
          );
        });
      }

      if (window.location.href.includes("/cam/calibrate/")) {
        // distortion available only for supporting video analytics microservice
        initializeCalibration(client, scene_id);
      }

      $("#mqtt_status").addClass("connected");

      // Capture thumbnail snapshots
      if ($(".snapshot-image").length) {
        client.subscribe(APP_NAME + IMAGE_CAMERA + "+");

        $(".snapshot-image").each(function () {
          client.publish($(this).attr("topic"), "getimage");
        });

        $("input#live-view").on("change", function () {
          if ($(this).is(":checked")) {
            $(".snapshot-image").each(function () {
              client.publish($(this).attr("topic"), "getimage");
            });
            $("#cameras-tab").click(); // Select the cameras tab
            $(".camera-card").addClass("live-view");
            // $(".hide-live").hide();
          } else {
            $(".camera-card").removeClass("live-view");
            // $(".hide-live").show();
          }
        });
      } else if ($("#auto-camcalibration").length) {
        var auto_topic =
          APP_NAME + DATA_AUTOCALIB_CAM_POSE + $("#sensor_id").val();
        client.subscribe(auto_topic);
      }
    });

    client.on("close", function () {
      $("[id^='mqtt_status']").removeClass("connected");
      $(".rate").text("--");
      $("#scene-rate").text("--");
    });

    client.on("message", function (topic, data) {
      var msg;
      try {
        msg = JSON.parse(data);
      } catch (error) {
        msg = String(data);
      }
      var img;

      if (topic.includes(DATA_REGULATED)) {
        if (show_telemetry) {
          // Show the FPS for each camera
          for (const [key, value] of Object.entries(msg.rate)) {
            document.getElementById("rate-" + key).innerText = value + " FPS";
          }

          // Show the scene controller update rate
          document.getElementById("scene-rate").innerText =
            msg.scene_rate.toFixed(1);
        }

        // Plot the marks
        plot(
          msg.objects,
          scale,
          scene_y_max,
          svgCanvas,
          show_telemetry,
          show_trails,
        );
      } else if (topic.includes("event")) {
        var etype = topic.split("/")[2];
        if (etype == "region") {
          if (msg["metadata"]?.fromSensor == true) {
            drawSensor(
              msg["metadata"],
              msg["metadata"]["title"],
              "child_sensor",
            );
          } else {
            drawRoi(msg["metadata"], msg["metadata"]["uuid"], "child_roi");
          }
          var counts = msg["counts"];
          var occupancy = 0;
          if (counts && typeof counts === "object") {
            Object.keys(counts).forEach(function (category) {
              var count = counts[category];
              if (typeof count === "number") {
                occupancy += count;
              }
            });
            setROIColor(msg["metadata"]["uuid"], occupancy);
          }

          var value = msg["value"];
          if (value) {
            setSensorColor(
              msg["metadata"]["title"],
              value,
              msg["metadata"]["area"],
            );
          }
        } else if (etype == "tripwire") {
          var trip = msg["metadata"];
          trip.points[0] = metersToPixels(trip.points[0], scale, scene_y_max);
          trip.points[1] = metersToPixels(trip.points[1], scale, scene_y_max);
          newTripwire(trip, msg["metadata"]["uuid"], "child_tripwire");
        }
      } else if (topic.includes("singleton")) {
        plotSingleton(msg);
      } else if (topic.includes(IMAGE_CAMERA)) {
        // Use native JS since jQuery.load() pukes on data URI's
        if ($(".snapshot-image").length) {
          var id = topic.split("camera/")[1];

          img = document.getElementById(id);
          if (img !== undefined && img !== null) {
            img.setAttribute("src", "data:image/jpeg;base64," + msg.image);
          }

          if ($("input#live-view").is(":checked")) {
            client.publish(APP_NAME + CMD_CAMERA + id, "getimage");
          }

          // If ID contains special characters, selector $("#" + id) fails
          $("[id='" + id + "']")
            .stop()
            .show()
            .css("opacity", 1)
            .animate({ opacity: 0.6 }, 5000, function () {})
            .prevAll(".cam-offline")
            .hide();
        }
      } else if (topic.includes(IMAGE_CALIBRATE)) {
        updateCalibrationView(msg);
      } else if (topic.includes(DATA_CAMERA)) {
        var id = topic.slice(topic.lastIndexOf("/") + 1);
        $("#rate-" + id).text(msg.rate + " FPS");
        $("#updated-" + id).text(msg.timestamp);
      } else if (topic.includes("/child/status")) {
        var child = topic.slice(topic.lastIndexOf("/") + 1);
        if (msg === "connected") {
          console.log(child + msg);
          $("#mqtt_status_remote_" + child).addClass("connected");
        } else if (msg === "disconnected") {
          $("#mqtt_status_remote_" + child).removeClass("connected");
        }
      } else if (topic.includes(SYS_AUTOCALIB_STATUS)) {
        if (msg === "running") {
          registerAutoCameraCalibration(client, scene_id);
        }
      } else if (topic.includes(CMD_AUTOCALIB_SCENE + scene_id)) {
        if (msg !== "register") {
          manageCalibrationState(msg, client, scene_id);
        }
      } else if (topic.includes(DATA_AUTOCALIB_CAM_POSE)) {
        handleAutoCalibrationPose(msg);
      }
    });

    client.on("error", function (e) {
      console.log("MQTT error: " + e);
    });

    $("#disconnect").on("click", function () {
      sessionStorage.setItem("connectToMqtt", false);
      client.end();
    });

    var topic = APP_NAME + CMD_CAMERA + $("#sensor_id").val();
    $("#snapshot").on("click", function () {
      client.publish(topic, "getcalibrationimage");
    });
    $("#auto-camcalibration").on("click", function () {
      var camera_intrinsics = [
        [
          parseFloat($("#id_intrinsics_fx").val()),
          0,
          parseFloat($("#id_intrinsics_cx").val()),
        ],
        [
          0,
          parseFloat($("#id_intrinsics_fy").val()),
          parseFloat($("#id_intrinsics_cy").val()),
        ],
        [0, 0, 1],
      ];

      client.publish(
        topic,
        JSON.stringify({
          command: "localize",
          payload_intrinsics: camera_intrinsics,
        }),
      );
      document.getElementById("auto-camcalibration").disabled = true;
      document.getElementById("reset_points").disabled = true;
      document.getElementById("top_save").disabled = true;
    });
  });

  // Connect by default
  var connectToMqtt = sessionStorage.getItem("connectToMqtt");
  if (connectToMqtt === null || connectToMqtt) {
    $("#connect").trigger("click");
    if ($("#snapshot").length != 0) {
      $("#snapshot").trigger("click");
    }
  }
}

function plotSingleton(m) {
  var $sensor = $("#sensor_" + m.id);

  $(".area", $sensor).css("fill", m.status);
  $("text", $sensor).text(m.value.toString());
}

function addPoly() {
  $("#svgout").addClass("adding-roi");
  adding = true;
}

function cancelAddPoly() {
  $("#svgout").removeClass("adding-roi");
  adding = false;
}

function addTripwire() {
  $("#svgout").addClass("adding-tripwire");
  adding = true;
}

function cancelAddTripwire() {
  $("#svgout").removeClass("adding-tripwire");
  adding = false;
}

function initArea(a) {
  cancelAddPoly();

  $(".autoshow").each(function () {
    var $pane = $(this).closest(".radio").find(".autoshow-pane");

    if ($(this).is(":checked")) {
      $pane.show();
    } else {
      $pane.hide();
    }
  });

  if ($(a).val() == "poly") {
    if (!$("#id_rois").val() || $("#id_rois").val() == "[]") {
      addPoly();
    }
    $(".roi").show();
  } else {
    $(".roi").hide();
  }

  if ($(a).val() == "circle") {
    $(".sensor_r").show();
  } else {
    $(".sensor_r").hide();
  }
}

function numberRois() {
  var groups = svgCanvas.selectAll("g.roi");

  groups.forEach(function (e, n) {
    var id = e.attr("id");
    var title = $("#form-" + id + " input.roi-title").val();
    var text = e.select("text");

    var isNewlyCreated = title.trim() === "";

    if (isNewlyCreated) {
      if (text) {
        text.remove();
      }
    } else {
      if (text) {
        text.node.innerText = title;
      } else {
        const roi_group_points = e.select("polygon").attr("points");
        var center = polyCenter(roi_group_points);

        text = e.text(center[0], center[1], title);
      }
    }

    $("#form-" + id)
      .find(".roi-number")
      .text(String(n + 1));
  });

  if (groups.length > 0) {
    $("#no-regions").hide();
  } else {
    $("#no-regions").show();
  }

  numberTabs();
}

function numberTripwires() {
  var groups = svgCanvas.selectAll("g.tripwire");

  groups.forEach(function (e, n) {
    var text = e.select("text");
    var id = e.attr("id");
    var title = $("#form-" + id + " input.tripwire-title").val();
    var isNewlyCreated = title.trim() === "";

    if (isNewlyCreated) {
      if (text) {
        text.remove();
      }
    } else {
      if (text) {
        text.node.innerHTML = title;
      } else {
        var line = e.select("line");
        var mid = [
          (parseInt(line.attr("x1")) + parseInt(line.attr("x2"))) / 2,
          (parseInt(line.attr("y1")) + parseInt(line.attr("y2"))) / 2,
        ];
        text = e.text(mid[0], mid[1], title).addClass("label");
      }
    }

    $("#form-" + id)
      .find(".tripwire-number")
      .text(String(n + 1));
  });

  if (groups.length > 0) {
    $("#no-tripwires").hide();
  } else {
    $("#no-tripwires").show();
  }

  stringifyTripwires();
  numberTabs();
}

// Show number of child cards in a tab
function numberTabs() {
  $(".show-count").each(function () {
    var numCards = $(".count-item", $(this).closest("a").attr("href")).length;
    $(this).text("(" + numCards + ")");
  });
}

// Turn the regions of interest into a string for saving to the database
function stringifyRois() {
  rois = [];
  var groups = svgCanvas.selectAll(".roi");

  groups.forEach(function (g) {
    var i = g.attr("id");
    var title = $("#form-" + i + " input").val();
    var p = g.select("polygon");
    var region_uuid = i.split("_")[1];
    points = p.attr("points");

    // Back end expects array of [x,y] tuples, so compose tuples array from poly points
    var tuples = [];
    var tuple = [];

    // Convert from pixels to meters and change origin to bottom left
    points.forEach(function (point, n) {
      if (n % 2 === 0) {
        tuple = [];
        tuple[0] = parseFloat(point / scale);
      } else {
        tuple[1] = parseFloat((scene_y_max - point) / scale);
        tuples.push(tuple);
      }
    });

    var roi_sectors = [];
    var input_mins = document.querySelectorAll(
      "#form-" + i + " [class$='_min']",
    );
    for (var j = 0; j < input_mins.length; j++) {
      var sector = {};
      var color = input_mins[j].className.split("_")[0];
      sector.color = color;
      sector.color_min = parseInt(input_mins[j].value);
      roi_sectors.push(sector);
    }

    // Compose ROI entry as a polygon
    var entry = {
      title: title,
      points: tuples,
      uuid: region_uuid,
    };

    if ($("#form-" + i).length) {
      const $formElement = $("#form-" + i);
      const volumetric =
        $formElement.find(".roi-volumetric").prop("checked") || false;
      const height = parseFloat($formElement.find(".roi-height").val()) || 1.0;
      const buffer = parseFloat($formElement.find(".roi-buffer").val()) || 0.0;
      entry = {
        ...entry,
        volumetric: volumetric,
        height: height,
        buffer_size: buffer,
      };
    }

    const range_max_element = document.querySelector(
      "#form-" + i + " [class$='_max']",
    );
    if (range_max_element) {
      var range_max = parseInt(range_max_element.value);
      entry.range_max = range_max;
      entry.sectors = roi_sectors;
    }

    rois.push(entry);
  });

  // Update hidden field
  $("#id_rois").val(JSON.stringify(rois));
}

function stringifyTripwires() {
  tripwires = [];
  var groups = svgCanvas.selectAll(".tripwire");

  groups.forEach(function (g) {
    var i = g.attr("id");
    var title = $("#form-" + i + " input").val();
    var l = g.select(".tripline");
    var trip_uuid = i.split("_")[1];

    // Compose tripwire entry just like polygons
    var entry = {
      title: title,
      uuid: trip_uuid,
      points: [
        pixelsToMeters(
          [l.node.x1.baseVal.value, l.node.y1.baseVal.value],
          scale,
          scene_y_max,
        ),
        pixelsToMeters(
          [l.node.x2.baseVal.value, l.node.y2.baseVal.value],
          scale,
          scene_y_max,
        ),
      ],
    };

    tripwires.push(entry);
  });

  // Update hidden field
  $("#tripwires").val(JSON.stringify(tripwires));
}

function stringifySingletonColorRange() {
  let color_ranges = [];

  var input_min = document.querySelectorAll(
    "#singleton_sectors > input[id$='_min']",
  );

  for (const input_ele of input_min) {
    color_ranges.push({
      color: input_ele.className.split("_")[0],
      color_min: parseInt(input_ele.value),
    });
  }

  const range_max_value = document.getElementById("range_max").value;
  const range_max = parseInt(range_max_value);

  color_ranges.push({
    range_max: range_max,
  });

  $("#id_sectors").val(JSON.stringify(color_ranges));
}

// Get the center coordinate of a polygon
function polyCenter(pts) {
  var center = [0, 0];
  var numPts = 0;

  if (typeof pts !== "undefined") {
    numPts = pts.length / 2;

    pts.forEach(function (p, i) {
      p = parseInt(p); // Force integer math :(

      if (i % 2 === 0) center[0] = center[0] + p;
      else center[1] = center[1] + p;
    });

    center[0] = parseInt(center[0] / numPts);
    center[1] = parseInt(center[1] / numPts);
  }

  return center;
}

function editPolygon(group) {
  var circles = group.selectAll("circle");
  if (editing) {
    editing = false;

    circles.forEach(function (c) {
      c.undrag();
      c.removeClass("is-handle");
    });

    stringifyRois();
  } else {
    editing = true;

    circles.forEach(function (c) {
      c.drag(move, start, stop);
      c.addClass("is-handle");
    });
  }
}

function closePolygon() {
  var group = Snap.select("g.drawPoly");
  var i = "roi_" + $(".roi-number").length;

  adding = false;
  $("#svgout").removeClass("adding-roi");

  group
    .attr("id", i)
    .removeClass("drawPoly")
    .addClass("poly roi")
    .select(".start-point")
    .removeClass("start-point");

  group.dblclick(function () {
    editPolygon(this);
  });

  if ($(".sensor").length) group.insertBefore(svgCanvas.select(".sensor"));

  points = [];
  drawing = false;

  if (!$("#map").hasClass("singletonCal")) {
    $("#roi-template")
      .clone(true)
      .removeAttr("id")
      .attr("id", "form-" + i)
      .attr("for", i)
      .appendTo("#roi-fields");

    numberRois();
  }

  stringifyRois();
}

function move(dx, dy) {
  var group = this.parent();
  var circles = group.selectAll("circle");
  group.select("polygon").remove();
  points = [];

  this.attr({
    cx: this.data("origX") + dx,
    cy: this.data("origY") + dy,
  });

  circles.forEach(function (c) {
    points.push(c.attr("cx"), c.attr("cy"));
  });

  var poly = group.polygon(points);
  poly.prependTo(poly.node.parentElement);

  var text = group.select("text");
  var center = polyCenter(points);
  if (text) {
    text.attr({
      x: center[0],
      y: center[1],
    });
  }
}

function move1(dx, dy) {
  // Circles use cx, cy instead of x, y
  if (this.type === "circle") {
    this.attr({
      cx: this.data("origX") + dx,
      cy: this.data("origY") + dy,
    });

    // Move the circle measurement area as well
    svgCanvas
      .select(".sensor_r")
      .attr("cx", this.attr("cx"))
      .attr("cy", this.attr("cy"));
  }
  // If not a circle, must be an icon image
  else {
    this.attr({
      x: this.data("origX") + dx,
      y: this.data("origY") + dy,
    });

    // Move the circle measurement area as well, centered on the icon
    svgCanvas
      .select(".sensor_r")
      .attr("cx", parseInt(this.attr("x")) + icon_size / 2)
      .attr("cy", parseInt(this.attr("y")) + icon_size / 2);
  }
}

function start() {
  dragging = true;

  if (this.type === "circle") {
    this.data("origX", parseInt(this.attr("cx")));
    this.data("origY", parseInt(this.attr("cy")));
  } else {
    this.data("origX", parseInt(this.attr("x")));
    this.data("origY", parseInt(this.attr("y")));
  }
}

function stop() {
  dragging = false;
  points = [];
}

function stop1() {
  dragging = false;

  if (this.type === "circle") {
    $("#id_sensor_x").val(this.attr("cx"));
    $("#id_sensor_y").val(this.attr("cy"));
  } else {
    $("#id_sensor_x").val(parseInt(this.attr("x")) + icon_size / 2);
    $("#id_sensor_y").val(parseInt(this.attr("y")) + icon_size / 2);
  }
}

function dragTripwire(dx, dy) {
  var group = this.parent();
  var line = group.select("line");

  this.attr({
    cx: this.data("origX") + dx,
    cy: this.data("origY") + dy,
  });

  if (this.attr("point") == 0) {
    line.attr({
      x1: this.data("origX") + dx,
      y1: this.data("origY") + dy,
    });
  } else if (this.attr("point") == 1) {
    line.attr({
      x2: this.data("origX") + dx,
      y2: this.data("origY") + dy,
    });
  }

  updateArrow(group);
}

function startDragTripwire() {
  this.data("origX", parseInt(this.attr("cx")));
  this.data("origY", parseInt(this.attr("cy")));
}

function stopDragTripwire() {
  stringifyTripwires();
}

function newTripwire(e, index, type = "tripwire") {
  var i = type + "_" + index;

  if (type == "child_tripwire" && document.getElementById(i)) {
    var line = document.getElementById(i).querySelector("line");
    line.setAttribute("x1", e.points[0][0]);
    line.setAttribute("y1", e.points[0][1]);
    line.setAttribute("x2", e.points[1][0]);
    line.setAttribute("y2", e.points[1][1]);
    document
      .getElementById(i)
      .querySelectorAll("circle")
      .forEach(function (c, idx) {
        c.setAttribute("cx", e.points[idx][0]);
        c.setAttribute("cy", e.points[idx][1]);
      });
    updateArrow(svgCanvas.select("#" + i));
    var text = document.getElementById(i).querySelector("text");
    text.textContent = e.from_child_scene + " " + e.title;
  } else if (
    document.getElementById("tripwire_" + index) === null &&
    svgCanvas
  ) {
    var g = svgCanvas.group();
    if (e.title) {
      e.title = e.title.trim();
    }
    g.attr("id", i).addClass(type);

    var line = g.line(
      e.points[0][0],
      e.points[0][1],
      e.points[1][0],
      e.points[1][1],
    );
    line.addClass("tripline");

    e.points.forEach(function (p, n) {
      var cir = g.circle(p[0], p[1], radius);

      cir.attr("point", n).addClass("point_" + n);
      cir.drag(dragTripwire, startDragTripwire, stopDragTripwire);
    });

    updateArrow(g);

    if (type == "tripwire") {
      $("#tripwire-template")
        .clone(true)
        .attr({
          id: "form-" + i,
          for: i,
        })
        .appendTo("#tripwire-fields")
        .find("input.tripwire-title")
        .val(e.title)
        .attr({
          id: "input-" + i,
          "aria-labelledby": "label-" + i,
        })
        .closest(".input-group")
        .find("label")
        .attr({
          id: "label-" + i,
          for: "input-" + i,
        })
        .closest(".input-group")
        .find(".topic")
        .text(
          APP_NAME + "/event/tripwire/" + scene_id + "/" + index + "/objects",
        );
    } else {
      var text = g.select("text");
      text.textContent = e.from_child_scene + " " + e.title;
    }
  }
  numberTripwires();
}

// Function to get tripwire/roi form values
function getRoiValues(id, roi) {
  var cur_rois = [];
  var form_rois = document.getElementsByClassName(id);
  for (var i = 0; i < form_rois.length - 1; i++) {
    cur_rois.push(form_rois[i].value.trim());
  }
  return cur_rois;
}

function find_duplicates(curr_roi) {
  const nameCounts = new Map();
  const duplicates = new Set();

  for (const name of curr_roi) {
    const trimmedName = name.trim();
    if (trimmedName) {
      if (nameCounts.has(trimmedName)) {
        duplicates.add(trimmedName);
      } else {
        nameCounts.set(trimmedName, 1);
      }
    }
  }

  return Array.from(duplicates);
}

function updateArrow(group) {
  var arrow = group.select(".arrow");
  var label = group.select(".label");
  var x1, x2, y1, y2;
  var l = 20; // Length of arrow in pixels
  var n = parseInt(group.attr("id").split("_")[1]);

  x1 = parseInt(group.select(".point_0").attr("cx"));
  y1 = parseInt(group.select(".point_0").attr("cy"));
  x2 = parseInt(group.select(".point_1").attr("cx"));
  y2 = parseInt(group.select(".point_1").attr("cy"));

  var v = [x2 - x1, y2 - y1];
  var magV = Math.sqrt(v[0] * v[0] + v[1] * v[1]);

  var a = [-l * (v[1] / magV), l * (v[0] / magV)];
  var mid = [x1 + (x2 - x1) / 2, y1 + (y2 - y1) / 2];

  if (arrow == null) {
    arrow = group
      .line(mid[0], mid[1], mid[0] + a[0], mid[1] + a[1])
      .addClass("arrow");
    label = group.text(mid[0] - a[0], mid[1] - a[1], "").addClass("label");
  } else {
    arrow.attr({
      x1: mid[0],
      y1: mid[1],
      x2: mid[0] + a[0],
      y2: mid[1] + a[1],
    });

    label.attr({
      x: mid[0] - a[0],
      y: mid[1] - a[1],
    });
  }
}

function removeFormElementsForUI(id) {
  id = id + "_wrapper";
  if (document.getElementById(id)) {
    savedElements.push(document.getElementById(id));
    document.getElementById(id).remove();
  }
}

function toggleAsset3D() {
  var model3D = $("#id_model_3d").val();
  var hasAsset = $("#model_3d_wrapper").find("a").length;

  var assetForm =
    document.getElementById("asset_create_form") ||
    document.getElementById("asset_update_form");
  var saveButton = document.getElementById("save_asset");
  saveButton.remove();
  savedElements.push(saveButton);
  savedElements.forEach((element) => {
    assetForm.append(element);
  });
  savedElements = [];

  var asset_fields_with_no_model = ["mark_color"];
  var asset_fields_with_model = [
    "scale",
    "rotation_x",
    "rotation_y",
    "rotation_z",
    "translation_x",
    "translation_y",
    "translation_z",
  ];

  if (model3D || hasAsset) {
    asset_fields_with_no_model.map(removeFormElementsForUI);
    updateElements(
      asset_fields_with_model.map((v) => "id_" + v),
      "required",
      true,
    );
  } else {
    asset_fields_with_model.map(removeFormElementsForUI);
    updateElements(
      asset_fields_with_no_model.map((v) => "id_" + v),
      "required",
      true,
    );
  }
}

function addSavedCalibrationFields() {
  var sceneUpdateForm = document.getElementById("scene_update_form");
  var saveButton = document.getElementById("save_scene_updates");
  saveButton.remove();
  savedElements.push(saveButton);
  savedElements.forEach((element) => {
    sceneUpdateForm.append(element);
  });
  savedElements = [];
}

function setupCalibrationType() {
  var calibrationType = $("#id_camera_calibration").val();
  var listOfMarkerlessComponents = [
    "polycam_data",
    "matcher",
    "number_of_localizations",
    "global_feature",
    "local_feature",
    "minimum_number_of_matches",
    "inlier_threshold",
  ];
  var listofApriltagComponents = ["apriltag_size"];

  switch (calibrationType) {
    case "AprilTag":
      addSavedCalibrationFields();
      listOfMarkerlessComponents.map(removeFormElementsForUI);
      break;
    case "Manual":
      listOfMarkerlessComponents.map(removeFormElementsForUI);
      listofApriltagComponents.map(removeFormElementsForUI);
      break;
    case "Markerless":
      addSavedCalibrationFields();
      listofApriltagComponents.map(removeFormElementsForUI);
      break;
  }

  return;
}

// Function to save roi and tripwires
function saveRois(roi_values) {
  var duplicates = find_duplicates(roi_values);
  if (duplicates.length > 0) {
    alert(duplicates.toString() + " already exists. Try a different name");
  } else {
    $("#roi-form").submit();
  }
}

if (svgCanvas) {
  svgCanvas.mouseup(function (e) {
    if (dragging || !adding) return;
    drawing = true;

    var offset = $("#svgout").offset();
    var thisPoint = [
      parseInt(e.pageX - offset.left),
      parseInt(e.pageY - offset.top),
    ];

    var circle;

    if ($("#svgout").hasClass("adding-roi")) {
      // Create group or add point to existing group
      if (!Snap.select("g.drawPoly")) {
        points = [];
        g = svgCanvas.group();
        g.addClass("drawPoly");
        circle = g
          .circle(thisPoint[0], thisPoint[1], radius)
          .addClass("start-point vertex");
      } else {
        if (Snap(e.target).hasClass("start-point")) {
          closePolygon();
          return;
        } else {
          g.select("polygon").remove();
          circle = g
            .circle(thisPoint[0], thisPoint[1], radius)
            .addClass("vertex");
        }
      }

      // Compose the polygon
      points.push(thisPoint[0], thisPoint[1]);
      var poly = g.polygon(points);

      // Reorder so the polygon is on the bottom
      poly.prependTo(poly.node.parentElement);
    }
    if ($("#svgout").hasClass("adding-tripwire")) {
      if (!Snap.select("g.drawTripwire")) {
        // This makes a tripwire 50 pixels long by default
        var defaultLength = 50;
        var tempPoints = {
          points: [
            [thisPoint[0] - defaultLength / 2, thisPoint[1]],
            [thisPoint[0] + defaultLength / 2, thisPoint[1]],
          ],
        };
        var tripwireIndex = $(".tripwire").length;

        var imageWidth = $("#svgout image")[0].width.baseVal.value;
        var imageHeight = $("#svgout image")[0].height.baseVal.value;

        // Keep tripwire from falling outside the image
        if (tempPoints.points[1][0] > imageWidth) {
          tempPoints.points[0][0] = imageWidth - defaultLength;
          tempPoints.points[1][0] = imageWidth;
        } else if (tempPoints.points[0][0] < 0) {
          tempPoints.points[0][0] = 0;
          tempPoints.points[1][0] = defaultLength;
        }

        newTripwire(tempPoints, tripwireIndex);
        adding = false;
        $("#svgout").removeClass("adding-tripwire");
      }
    }
  });
}

function drawRoi(e, index, type) {
  var i = type + "_" + index;

  if (e.title) {
    e.title = e.title.trim();
  }

  let roi_points = [];

  e.points.forEach(function (m) {
    var p = metersToPixels(m, scale, scene_y_max);
    roi_points.push(p[0], p[1]);
  });

  // Convert points array to string for comparison
  var points_string = roi_points.join(",");

  // Update the child roi if changed
  if (type == "child_roi" && document.getElementById(i)) {
    var name_text = document.getElementById(i).querySelector("#name");
    var hierarchy_text = document.getElementById(i).querySelector("#hierarchy");
    var child_polygon = document.getElementById(i).querySelector("polygon");

    if (child_polygon.getAttribute("points") != points_string) {
      child_polygon.setAttribute("points", points_string);
      document
        .getElementById(i)
        .querySelectorAll("circle")
        .forEach(function (c, i) {
          var newCenter = metersToPixels(e.points[i], scale, scene_y_max);
          c.setAttribute("cx", newCenter[0]);
          c.setAttribute("cy", newCenter[1]);
        });

      var center = polyCenter(roi_points);
      name_text.setAttribute("x", center[0]);
      name_text.setAttribute("y", center[1]);
      hierarchy_text.setAttribute("x", center[0]);
      hierarchy_text.setAttribute("y", center[1] + 15);
    }
    name_text.textContent = e.title;
    hierarchy_text.textContent = e.from_child_scene;
  } else if (document.getElementById("roi_" + index) === null && svgCanvas) {
    var g = svgCanvas.group();
    g.attr("id", i).addClass(type);

    e.points.forEach(function (m) {
      var p = metersToPixels(m, scale, scene_y_max);
      var cir = g.circle(p[0], p[1], radius).addClass("vertex");
    });

    var poly = g.polygon(roi_points);
    poly.addClass("poly");

    // Reorder so the polygon is on the bottom
    poly.prependTo(poly.node.parentElement);

    g.dblclick(function () {
      editPolygon(this);
    });

    // Set ROI before (and below) sensor circle if on sensor page
    if ($(".sensor").length) {
      g.insertBefore(svgCanvas.selectAll(".sensor")[0]);
    }

    // Hide ROI if on the calibration page and it isn't selected
    if ($("#calibrate").length && !$("#id_area_2").is(":checked")) {
      $(".roi").hide();
    }

    if (type == "roi") {
      $("#roi-template")
        .clone(true)
        .attr({
          id: "form-" + i,
          for: i,
        })
        .appendTo("#roi-fields")
        .find("input.roi-title")
        .val(e.title)
        .attr({
          id: "input-" + i,
          "aria-labelledby": "label-" + i,
        })
        .closest(".input-group")
        .find("label")
        .attr({
          id: "label-" + i,
          for: "input-" + i,
        });

      $("#form-" + i)
        .find(".roi-topic > label")
        .text("Topic:  ");
      $("#form-" + i)
        .find(".roi-topic > .topic-text")
        .text(APP_NAME + "/event/region/" + scene_id + "/" + index + "/count");

      // Set volumetric checkbox and related fields
      if (e.volumetric !== undefined) {
        $("#form-" + i)
          .find(".roi-volumetric")
          .prop("checked", e.volumetric);
      }

      // Set height field
      if (e.height !== undefined) {
        $("#form-" + i)
          .find(".roi-height")
          .val(e.height);
      }

      // Set buffer size field
      if (e.buffer_size !== undefined) {
        $("#form-" + i)
          .find(".roi-buffer")
          .val(e.buffer_size);
      }
      for (var sector in e.sectors.thresholds) {
        var color = e.sectors.thresholds[sector].color;
        var min = e.sectors.thresholds[sector].color_min;
        $("#form-" + i)
          .find("input." + color + "_min")
          .val(min);
      }
      $("#form-" + i)
        .find("input." + "range_max")
        .val(e.sectors.range_max);

      document.querySelectorAll(".topic-text").forEach((element) => {
        element.addEventListener("click", () => {
          const text = element.textContent;
          if (navigator.clipboard !== undefined) {
            navigator.clipboard.writeText(text);
          }
        });
      });
    } else {
      var center = polyCenter(roi_points);
      var nameText = g.text(center[0], center[1], e.title).attr({ id: "name" });
      var hierarchyText = g
        .text(center[0], center[1] + 15, e.from_child_scene)
        .attr({ id: "hierarchy" });
    }
    numberRois();
  }
}

function drawSensor(sensor, index, type) {
  var i = type + "_" + index;

  if (type === "child_sensor" && document.getElementById(i)) {
    var name_text = document.getElementById(i).querySelector("#name");
    var hierarchy_text = document.getElementById(i).querySelector("#hierarchy");
    if (sensor.x && sensor.y) {
      var p = metersToPixels([sensor.x, sensor.y], scale, scene_y_max);
      sensor.x = p[0];
      sensor.y = p[1];
      var sensor_circle = document.querySelector("#" + i + " > .sensor");
      sensor_circle.setAttribute("cx", sensor?.x);
      sensor_circle.setAttribute("cy", sensor?.y);
      name_text.setAttribute("x", sensor?.x);
      name_text.setAttribute("y", sensor?.y - 7);
      hierarchy_text.setAttribute("x", sensor?.x);
      hierarchy_text.setAttribute("y", sensor?.y + 15);
    }
    if (sensor.area === "circle") {
      var outer_circle = document.querySelector("#" + i + " > .area");
      outer_circle.setAttribute("cx", sensor.x);
      outer_circle.setAttribute("cy", sensor.y);
      outer_circle.setAttribute("r", sensor.radius * scale);
    } else if (sensor.area === "poly") {
      let area_points = [];
      sensor.points.forEach(function (m) {
        var p = metersToPixels(m, scale, scene_y_max);
        area_points.push(p[0], p[1]);
      });
      var points_string = area_points.join(",");
      var polygon = document.querySelector("#" + i + " > .area");
      if (polygon.getAttribute("points") != points_string) {
        polygon.setAttribute("points", points_string);
      }
    }
  } else if (document.getElementById("sensor_" + index) === null && svgCanvas) {
    var g = svgCanvas.group();
    g.attr("id", i).addClass("area-group");

    if (sensor.area === "circle") {
      var p = metersToPixels([sensor.x, sensor.y], scale, scene_y_max);
      sensor.x = p[0];
      sensor.y = p[1];
      sensor.radius = sensor.radius * scale;
      var circle = g.circle(sensor.x, sensor.y, sensor.radius).addClass("area");
      var text = g.text(sensor.x, sensor.y, "").addClass("value");
    } else if (sensor.area === "poly") {
      var tempPoints = [];

      sensor.points.forEach(function (p) {
        p = metersToPixels(p, scale, scene_y_max);
        tempPoints.push(p[0], p[1]);
      });

      var center = polyCenter(tempPoints);
      var poly = g.polygon(tempPoints).addClass("area");
      var text = g.text(center[0], center[1], "").addClass("value");
    }

    if ($(".sensor-icon", this).length) {
      var image = g.image(
        $(".sensor-icon", this).attr("src"),
        sensor.x - icon_size / 2,
        sensor.y - icon_size / 2,
        icon_size,
        icon_size,
      );
    } else {
      if (sensor.area === "poly" || sensor.area === "scene") {
        var p = metersToPixels([sensor.x, sensor.y], scale, scene_y_max);
        sensor.x = p[0];
        sensor.y = p[1];
      }
      var circle = g.circle(sensor.x, sensor.y, 7).addClass("sensor");
    }

    var nameText = g
      .text(sensor.x, sensor.y - 7, sensor.title)
      .attr({ id: "name" });
    var hierarchyText = g
      .text(sensor.x, sensor.y + 15, sensor.from_child_scene)
      .attr({ id: "hierarchy" });
  }
}

function setColorForAllROIs() {
  const all_rois = getRoiValues("form-control roi-title", "roi");
  for (var roi of all_rois) {
    roi = roi.split("_")[1];
    setROIColor(roi, 0);
  }
}

function setROIColor(roi_id, occupancy) {
  var roi_polygon = document.querySelector("#roi_" + roi_id + " polygon");
  if (roi_polygon) {
    if (is_coloring_enabled) {
      var color = getColorForValue(roi_id, occupancy, roi_color_sectors);
      roi_polygon.style.fill = color;
    } else {
      roi_polygon.style.fill = "white";
    }
  }
}

function setSensorColor(sensor_id, value, area) {
  const sensor_area =
    area === "circle"
      ? document.querySelector(`#sensor_${sensor_id} circle`)
      : area === "poly"
        ? document.querySelector(`#sensor_${sensor_id} polygon`)
        : null;
  if (sensor_area) {
    if (is_coloring_enabled) {
      var color = getColorForValue(sensor_id, value, singleton_color_sectors);
      sensor_area.style.fill = color;
    } else {
      sensor_area.style.fill = "white";
    }
  }
}

function setupSceneRotationTranslationFields(event = null) {
  var map_file_name;
  if (event) {
    map_file_name = event.target.files[0].name;
  } else {
    var map_file_url = document.querySelector("#map_wrapper a");
    if (map_file_url) {
      map_file_name = map_file_url.getAttribute("href").split("/").pop();
    } else {
      map_file_name = "";
    }
  }
  var uploaded_file_ext = map_file_name.split(".").pop();
  if (uploaded_file_ext == "glb" || uploaded_file_ext == "zip") {
    scene_rotation_translation_config = false;
  } else {
    scene_rotation_translation_config = true;
  }

  var rotation_translation_elements = [
    "rotation_x_wrapper",
    "rotation_y_wrapper",
    "rotation_z_wrapper",
    "translation_x_wrapper",
    "translation_y_wrapper",
    "translation_z_wrapper",
  ];
  updateElements(
    rotation_translation_elements,
    "hidden",
    scene_rotation_translation_config,
  );
}

$(document).ready(function () {
  const loginButton = document.getElementById("login-submit");
  const spinner = document.getElementById("login-spinner");
  const loginText = document.getElementById("login-text");
  const exportScene = document.getElementById("export-scene");
  const importButton = document.getElementById("scene-import");
  const tokenElement = document.getElementById("auth-token");

  if (importButton) {
    importButton.onclick = async function (e) {
      e.preventDefault();

      const inputElement = e.target;
      const formData = new FormData(inputElement.form);
      const authToken = `Token ${tokenElement.value}`;
      const restclient = new RESTClient(REST_URL, authToken);
      const importSpinner = document.getElementById("import-spinner");
      const zipFileInput = document.getElementById("id_zipFile");
      const errorList = document.getElementById("global-error-list");
      const errorContainer = document.getElementById("top-error-list");
      const warningList = document.getElementById("global-warning-list");
      const warningContainer = document.getElementById("top-warning-list");

      const showError = (messages) => {
        errorList.innerHTML = "";
        warningContainer.style.display = "none";
        if (Array.isArray(messages)) {
          messages.forEach((msg) =>
            errorList.insertAdjacentHTML("beforeend", `<li>${msg}</li>`)
          );
        } else {
          errorList.insertAdjacentHTML("beforeend", `<li>${messages}</li>`);
        }
        errorContainer.style.display = "block";
      };

      const showWarnings = async (warnings, restClient) => {
        warningList.innerHTML = "";
        for (const key in warnings) {
          if (Array.isArray(warnings[key])) {
            for (const msg of warnings[key]) {
              const messageText = msg[0];
              if (
                messageText.includes("orphaned camera") ||
                messageText.includes("orphaned sensor")
              ) {
                const isCamera = messageText.includes("camera");

                const userConfirmed = confirm(
                  `Do you want to orphan "${msg[1].name}" to the imported scene?`
                );
                if (userConfirmed) {
                  try {
                    let updateResponse;
                    if (isCamera) {
                      updateResponse = await restClient.updateCamera(
<<<<<<< HEAD
                        msg[1].name,
                        { scene: msg[1].scene }
=======
                        msg[1].sensor_id,
                        { scene: msg[1].scene },
>>>>>>> 6532d3aa
                      );
                    } else {
                      let sensorData = { scene: msg[1].scene, center: msg[1].center };
                      if (msg[1].area === "circle") {
                        sensorData.radius = msg[1].radius;
                        sensorData.area = msg[1].area;
                      }
                      if (msg[1].area === "poly" || msg[1].area === "scene") {
                        sensorData.points = msg[1].points;
                        sensorData.area = msg[1].area;
                      }
                      updateResponse = await restClient.updateSensor(
                        msg[1].name,
                        sensorData
                      );
                    }
                    console.log("Update successful:", updateResponse);
                  } catch (err) {
                    warningList.insertAdjacentHTML(
                      "beforeend",
                      `<li>Failed to orphan: ${messageText}</li>`
                    );
                  }
                } else {
                  warningList.insertAdjacentHTML(
                    "beforeend",
                    `<li>${messageText}</li>`
                  );
                  warningContainer.style.display = "block";
                }
              } else {
                warningList.insertAdjacentHTML(
                  "beforeend",
                  `<li>${messageText}</li>`
                );
                warningContainer.style.display = "block";
              }
            }
          }
        }
      };

      if (!zipFileInput.files.length) {
        showError("ZipFile field cannot be empty");
        return;
      }

      try {
        importSpinner.style.display = "block";

        // Directly upload the ZIP to import-scene endpoint
        const response = await fetch("/api/v1/import-scene/", {
          method: "POST",
          headers: { Authorization: authToken },
          body: new FormData(inputElement.form),
        });

        importSpinner.style.display = "none";

        if (!response.ok) {
          const text = await response.text();
          showError(`Failed to import scene: ${response.status} ${text}`);
          return;
        }

        const result = await response.json();

        if (result.scene && result.scene.detail) {
          showError(result.scene.detail);
          return;
        }

        if (
          result.cameras ||
          result.tripwires ||
          result.regions ||
          result.sensors
        ) {
          await showWarnings(result, restclient);
          await new Promise((resolve) => setTimeout(resolve, 2000));
        }

        // Redirect or refresh after successful import
        window.location.href = window.location.origin;

      } catch (error) {
        importSpinner.style.display = "none";
        showError(error);
      }
    };
  }


  if (exportScene) {
    exportScene.onclick = async function () {
      const authToken = `Token ${tokenElement.value}`;
      const restclient = new RESTClient(REST_URL, authToken);
      try {
        const response = await restclient.getScene(scene_id);
        if (response.statusCode !== 200)
          throw new Error("Failed to fetch scenes");

        const scene = response.content;
        const zip = new JSZip();

        zip.file(scene.name + ".json", JSON.stringify(scene, null, 2));
        const sceneName = scene.name.replace(/\s+/g, "_");

        if (scene.map) {
          try {
            const mapBlob = await fetchFileAsBlob(scene.map);
            const mapExt = scene.map.split(".").pop();
            zip.file(`${sceneName}.${mapExt}`, mapBlob);

            if (Array.isArray(scene.children)) {
              for (const child of scene.children) {
                const mapBlob = await fetchFileAsBlob(child.map);
                const mapExt = child.map.split(".").pop();
                zip.file(`${child.name}.${mapExt}`, mapBlob);
              }
            }
          } catch (err) {
            console.warn(`Skipping map for ${sceneName}:`, err);
          }
        }

        // Download the zip
        const zipBlob = await zip.generateAsync({ type: "blob" });
        const link = document.createElement("a");
        link.href = URL.createObjectURL(zipBlob);
        link.download = scene.name + ".zip";
        link.click();
        URL.revokeObjectURL(link.href);
      } catch (error) {
        console.error("Error exporting scene:", error);
      }
    };
  }
  async function fetchFileAsBlob(url) {
    const response = await fetch(url);
    if (!response.ok) throw new Error(`Failed to fetch: ${url}`);
    return await response.blob();
  }

  function checkDatabaseReady() {
    fetch(`${REST_URL}/database-ready`)
      .then((response) => response.json())
      .then((data) => {
        if (data.databaseReady) {
          loginButton.disabled = false;
          loginText.textContent = "Sign In";
          spinner.classList.add("hide-spinner");
        } else {
          loginButton.disabled = true;
          loginText.textContent = "Database Initializing...";
          spinner.classList.remove("hide-spinner");
          setTimeout(checkDatabaseReady, 5000);
        }
      })
      .catch((error) =>
        console.error("Error checking database readiness:", error),
      );
  }
  if (loginButton) {
    checkDatabaseReady();
  }

  if ($("#scale").val() !== "") {
    scale = $("#scale").val();
  }

  const coloring_toggle = $("input#coloring-switch");
  if (coloring_toggle.length) {
    is_coloring_enabled = localStorage.getItem("visualize_rois") === "true";
    coloring_toggle.prop("checked", is_coloring_enabled);
    setColorForAllROIs();
  }

  coloring_toggle.on("change", function () {
    const isChecked = $(this).is(":checked");
    is_coloring_enabled = isChecked;
    localStorage.setItem("visualize_rois", isChecked);
    setColorForAllROIs();
  });

  // Operations to take after images are loaded
  $(".content").imagesLoaded(function () {
    // Camera calibration interface
    initializeCalibrationSettings();

    // SVG scene implementation
    if (svgCanvas) {
      var $image = $("#map img");
      var image_w = $image.width();
      var $rois = $("#id_rois");
      var $tripwires = $("#tripwires");
      var $child_rois = $("#id_child_rois");
      var $child_tripwires = $("#child_tripwires");
      var $child_sensors = $("#child_sensors");

      var image_src = $image.attr("src");

      // Save image height as global for use in plotting
      scene_y_max = $image.height();
      $image.remove();

      $("#svgout").width(image_w).height(scene_y_max);
      var image = svgCanvas.image(image_src, 0, 0, image_w, scene_y_max);

      $("#svgout").show();

      // Add circle for singleton sensors
      if ($("#map").hasClass("singletonCal")) {
        var sensor_x = $("#id_sensor_x").val();
        var sensor_y = $("#id_sensor_y").val();
        // Bug in slider -- .val() doesn't work right and seems to max at 100
        var sensor_r = $("#id_sensor_r").attr("value");

        // Place sensor in the middle of the scene by default
        if (!sensor_x | (sensor_x == "None")) {
          sensor_x = parseInt(image_w / 2);
          $("#id_sensor_x").val(sensor_x);
        }
        if (!sensor_y | (sensor_y == "None")) {
          sensor_y = parseInt(scene_y_max / 2);
          $("#id_sensor_y").val(sensor_y);
        }
        if (!sensor_r | (sensor_r == "None")) {
          sensor_r = parseInt(scene_y_max / 2);
        }

        // Set max on sensor_r slider to half of the image width
        $("#id_sensor_r").attr({
          min: 0,
          max: parseInt(image_w / 2),
          value: sensor_r,
        });

        // Add the point
        var sensor_circle = svgCanvas.circle(sensor_x, sensor_y, sensor_r);
        var sensor_icon = $("#icon").val();

        if (!sensor_icon) {
          var sensor = svgCanvas.circle(sensor_x, sensor_y, 7);
        } else {
          var sensor = svgCanvas.image(
            sensor_icon,
            sensor_x - icon_size / 2,
            sensor_y - icon_size / 2,
            icon_size,
            icon_size,
          );
        }

        sensor.addClass("is-handle sensor");
        sensor.drag(move1, start, stop1);

        sensor_circle.addClass("sensor_r");

        initArea($("input:checked"));
      }

      $(".singleton").each(function () {
        var sensor = $.parseJSON($(".area-json", this).val());
        var i = $(".sensor-id", this).text();
        var g = svgCanvas.group();
        drawSensor(sensor, i, "sensor");
        if (sensor.sectors.thresholds.length > 0) {
          singleton_color_sectors[i] = sensor.sectors;
        }
      });

      // ROI Management //
      if ($rois.val()) {
        rois = [];
        tripwires = [];

        rois = JSON.parse($rois.val());
        rois.forEach(function (e, index) {
          drawRoi(e, e.uuid, "roi");

          if (e.sectors.thresholds.length > 0) {
            roi_color_sectors[e.uuid] = e.sectors;
          }
        });

        if ($tripwires.length) {
          tripwires = JSON.parse($tripwires.val());

          // Convert meters to pixels for displaying the tripwire
          tripwires.forEach((t) => {
            t.points[0] = metersToPixels(t.points[0], scale, scene_y_max);
            t.points[1] = metersToPixels(t.points[1], scale, scene_y_max);
          });

          tripwires.forEach(function (e, index) {
            newTripwire(e, e.uuid, "tripwire");
          });
          numberTripwires();
        }

        // Initial Child ROI's //
        if ($child_rois.val()) {
          child_rois = JSON.parse($child_rois.val());
          child_tripwires = JSON.parse($child_tripwires.val());
          child_sensors = JSON.parse($child_sensors.val());

          child_rois.forEach(function (e, index) {
            drawRoi(e, e.uuid, "child_roi");
          });

          child_tripwires.forEach((t) => {
            t.points[0] = metersToPixels(t.points[0], scale, scene_y_max);
            t.points[1] = metersToPixels(t.points[1], scale, scene_y_max);
          });

          child_tripwires.forEach(function (e, index) {
            newTripwire(e, e.uuid, "child_tripwire");
          });

          child_sensors.forEach(function (e, index) {
            drawSensor(e, e.title, "child_sensor");
          });
        }

        if (!$("#map").hasClass("singletonCal")) {
          numberRois();
          numberTripwires();
        }

        // Save ROI's
        $("#save-rois, #save-trips").on("click", function (event) {
          var tripwire_values = getRoiValues(
            "form-control tripwire-title",
            "tripwire",
          );
          var rois_values = getRoiValues("form-control roi-title", "roi");
          rois_values = rois_values.concat(tripwire_values);
          if (event.target.id == "save-trips") {
            saveRois(rois_values);
          } else if (event.target.id == "save-rois") {
            saveRois(rois_values);
          }
        });
      }

      $("#new-roi").on("click", function () {
        addPoly();
      });

      $("#new-tripwire").on("click", function () {
        addTripwire();
      });

      $(".roi-remove").on("click", function () {
        var $group = $(this).closest(".form-roi");
        var r = confirm("Are you sure you wish to remove this ROI?");

        if (r == true) {
          $("#" + $group.attr("for")).remove();
          $group.remove();
          numberRois();
          saveRois(getRoiValues("form-control roi-title", "roi"));
        }
      });

      $(".tripwire-remove").on("click", function () {
        var $group = $(this).closest(".form-tripwire");
        var r = confirm("Are you sure you wish to remove this tripwire?");

        if (r == true) {
          $("#" + $group.attr("for")).remove();
          $group.remove();
          numberTripwires();
          saveRois(getRoiValues("form-control tripwire-title", "tripwire"));
        }
      });
    }

    setColorForAllROIs();
  });

  // MQTT management (see https://github.com/mqttjs/MQTT.js)
  if ($("#broker").length != 0) {
    // Set broker value to the hostname of the current page
    // since broker runs on web server by default
    var host = window.location.hostname;
    var port = window.location.port;
    var broker = $("#broker").val();
    var protocol = window.location.protocol;

    // If running HTTPS on a custom port, fix up the WSS connection string
    if (port && protocol == "https:") {
      broker = broker.replace("localhost", host + ":" + port);
    }
    // If running HTTPS without a port or HTTP in developer mode, fix up the host name only
    else {
      broker = broker.replace("localhost", host);
    }

    // Fix connection string for HTTP in developer mode
    if (protocol == "http:") {
      broker = broker.replace("wss:", "ws:");
      broker = broker.replace("/mqtt", ":1884");
    }

    $("#broker-address").text(host);
    checkBrokerConnections()
      .then(() => {
        console.log("Broker connections checked");
      })
      .catch((error) => {
        console.log("An error occurred:", error);
      });
  }

  $("input[name='area']").on("focus change", function () {
    initArea(this);
  });

  // When slide is updated, also update svg and value in the form
  $("#id_sensor_r").on("input", function () {
    svgCanvas.select(".sensor_r").attr("r", $(this).val());
  });

  $("#redraw").on("click", function () {
    $(".roi").remove();
    addPoly();
  });

  $("#roi-form").submit(function (event) {
    stringifyRois();
    stringifyTripwires();
  });

  $("#fullscreen").on("click", function () {
    if (fullscreen) {
      $(".scene-map, .wrapper").addClass("container-fluid");
      $("#svgout").removeClass("fullscreen");
      $("body").css({
        "padding-top": "5rem",
        "padding-bottom": "5rem",
      });
      $(".hide-fullscreen").show();
      $(this).val("^");
      fullscreen = false;
    } else {
      $(".scene-map, .wrapper").removeClass("container-fluid");
      $("body").css({
        "padding-top": "0",
        "padding-bottom": "0",
      });
      $("#svgout").addClass("fullscreen");
      $(".hide-fullscreen").hide();
      $(this).val("v");
      fullscreen = true;
    }
  });

  $("input#show-trails").on("change", function () {
    if ($(this).is(":checked")) show_trails = true;
    else show_trails = false;
  });

  $("input#show-telemetry").on("change", function () {
    if ($(this).is(":checked")) show_telemetry = true;
    else show_telemetry = false;
  });

  $(".form-group")
    .find("input[type=text], input[type=number], select")
    .addClass("form-control");

  $(".form-group").each(function () {
    var label = $(this).find("label").first().attr("id");

    $("input", this).attr("aria-labelledby", label);
  });

  setupChildScene();

  if (
    document.getElementById("assetCreateForm") ||
    document.getElementById("assetUpdateForm")
  ) {
    if (document.getElementById("assetCreateForm"))
      $("#assetCreateForm").ready(toggleAsset3D);
    if (document.getElementById("assetUpdateForm"))
      $("#assetUpdateForm").ready(toggleAsset3D);
    $("#id_model_3d").on("change", toggleAsset3D);
  }

  if (document.getElementById("updateSceneForm")) {
    $("#updateSceneForm").ready(setupCalibrationType);
    $("#id_camera_calibration").on("change", setupCalibrationType);

    setupSceneRotationTranslationFields();
    $("#id_map").on("change", (e) => {
      setupSceneRotationTranslationFields(e);
    });
  }

  if (document.getElementById("createSceneForm")) {
    document.getElementById("id_scale").required = true;
    $("#id_map").on("change", (e) => {
      var uploaded_file_name = e.target.files[0].name;
      var uploaded_file_ext = uploaded_file_name.split(".").pop();
      if (uploaded_file_ext == "glb" || uploaded_file_ext == "zip") {
        document.getElementById("scale_wrapper").hidden = true;
        document.getElementById("id_scale").required = false;
      } else {
        document.getElementById("scale_wrapper").hidden = false;
        document.getElementById("id_scale").required = true;
      }
    });
  }

  $("#calibrate form").submit(function (event) {
    stringifySingletonColorRange();

    /* Checks that polygon is closed before submitting. */
    var poly_checked = $("#id_area_2").is(":checked");
    var poly_val = $("#id_rois").val();
    var poly_error_message =
      "Polygon area is not properly configured. Make sure it has at least 3 vertices.";

    if (poly_checked) {
      if (adding) {
        alert("Please close the polygon area prior to saving.");
        return false;
      }
      try {
        var poly_parsed = JSON.parse(poly_val);
        if (poly_parsed[0].points.length > 2) {
          return true; // Go ahead and submit the form
        } else {
          alert(poly_error_message);
          $("#redraw").click();
          return false;
        }
      } catch (error) {
        alert(poly_error_message);
        return false;
      }
    }
    return true; // Normally submit the form
  });
});<|MERGE_RESOLUTION|>--- conflicted
+++ resolved
@@ -1501,13 +1501,8 @@
                     let updateResponse;
                     if (isCamera) {
                       updateResponse = await restClient.updateCamera(
-<<<<<<< HEAD
-                        msg[1].name,
-                        { scene: msg[1].scene }
-=======
                         msg[1].sensor_id,
                         { scene: msg[1].scene },
->>>>>>> 6532d3aa
                       );
                     } else {
                       let sensorData = { scene: msg[1].scene, center: msg[1].center };
