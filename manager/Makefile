--- conflicted
+++ resolved
@@ -25,6 +25,10 @@
 default: build-image
 
 build-image: jslibraries jsm-examples Dockerfile
+
+.PHONY: test-build
+test-build: test/geckodriver.tar.gz
+	$(MAKE) IMAGE="scenescape-manager-test" TARGET="manager-test"
 
 define JSMEXAMPLES
 fonts/helvetiker_regular.typeface.json \
@@ -60,34 +64,6 @@
 	  && curl -f $(CURL_FLAGS) --location --create-dirs --output $@ $${URL}/$${PKG}
 endef
 
-<<<<<<< HEAD
-default: build-image
-
-build-image: jslibraries jsm-examples Dockerfile database-dirs user-dirs
-
-.PHONY: test-build
-test-build:
-	$(MAKE) IMAGE="scenescape-manager-test" TARGET="manager-test"
-
-$(DBDIR):
-	mkdir -p $@
-
-$(MIGRATIONSDIR):
-	mkdir -p $@
-
-$(MEDIADIR):
-	mkdir -p $@
-
-$(DATASETS):
-	mkdir -p $@
-
-$(USERVIDEODIR):
-	mkdir -p $@
-
-user-dirs: $(USERVIDEODIR)
-
-=======
->>>>>>> db2e9a4c
 jsm-examples: $(JSMEXAMPLES)
 
 $(JSMEXAMPLES):
@@ -204,4 +180,16 @@
 	echo -n SECRET_KEY= > $@
 	python3 -c 'import secrets; print("\x27" + "".join([secrets.choice("abcdefghijklmnopqrstuvwxyz0123456789!@#$%^&*(-_=+)") for i in range(50)]) + "\x27")' >> $@
 	echo "DATABASE_PASSWORD='$${DBPASS:-$$(openssl rand -base64 12)}'" >> $@
-	chmod 0600 $@+	chmod 0600 $@
+
+test/geckodriver.tar.gz:
+	@echo "Downloading geckodriver..."
+	@set -e \
+		; BASE_URL=https://github.com/mozilla/geckodriver/releases \
+		; GVERSION=$$(curl -sL -o /dev/null -w '%{url_effective}' \
+			"$${BASE_URL}/latest" \
+			| sed -e 's,.*/,,') \
+		; mkdir -p test \
+		; curl -sL \
+			"$${BASE_URL}/download/$${GVERSION}/geckodriver-$${GVERSION}-linux64.tar.gz" \
+			--output "test/geckodriver.tar.gz"