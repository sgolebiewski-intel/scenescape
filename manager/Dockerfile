# -*- mode: Fundamental; indent-tabs-mode: nil -*-

# Copyright (C) 2021-2025 Intel Corporation
#
# This software and the related documents are Intel copyrighted materials,
# and your use of them is governed by the express license under which they
# were provided to you ("License"). Unless the License provides otherwise,
# you may not use, modify, copy, publish, distribute, disclose or transmit
# this software or the related documents without Intel's prior written permission.
#
# This software and the related documents are provided as is, with no express
# or implied warranties, other than those that are expressly stated in the License.

FROM scenescape-common-base AS manager-builder

# We use root for runtime init. The command in ENTRYPOINT will drop to an unprivileged user.
# hadolint ignore=DL3002
USER root
ENV DEBIAN_FRONTEND=noninteractive
SHELL ["/bin/bash", "-e", "-o", "pipefail", "-c"]

RUN : \
    && apt-get update \
    && apt-get install -y --no-install-recommends \
        libboost-python-dev \
        libegl1 \
        libgl1 \
        libglib2.0 \
        python3-dev \
    && rm -rf /var/lib/apt/lists/*

# SceneScape requirements
COPY ./manager/requirements-buildtime.txt /tmp
RUN pip3 install --upgrade --no-cache-dir \
        -r /tmp/requirements-buildtime.txt

# ---------- Manager Runtime Stage ------------------
FROM ubuntu:22.04 AS manager-runtime

USER root
SHELL ["/bin/bash", "-e", "-o", "pipefail", "-c"]
ARG USER_ID
ARG CERTDOMAIN=scenescape.intel.com

ENV DEBIAN_FRONTEND=noninteractive
ENV WSUSER=scenescape
ENV SCENESCAPE_HOME=/home/$WSUSER/SceneScape
ARG FORCE_VAAPI

RUN : \
    && apt-get update \
    && apt-get install -y --no-install-recommends \
        apache2 \
        bindfs \
        bzip2 \
        curl \
        libegl1 \
        libgl1 \
        libapache2-mod-wsgi-py3 \
        libapache2-mod-qos \
        libglib2.0-0 \
        libgomp1 \
        mosquitto-clients \
        netcat \
        postgresql \
        python-is-python3 \
        python3-pip \
        sudo \
<<<<<<< HEAD
    && apt-get clean && rm -rf /var/lib/apt/lists/*
=======
    && apt-get clean \
    && rm -rf /var/lib/apt/lists/*
>>>>>>> 9d342396

# Runtime dependencies
COPY ./manager/requirements-runtime.txt /tmp
RUN pip3 install --upgrade --no-cache-dir \
        --extra-index-url https://download.pytorch.org/whl/cpu \
        -r /tmp/requirements-runtime.txt

RUN : \
    ; PSQLVER=$(ls /etc/postgresql) \
    ; echo "host all  all    0.0.0.0/0  md5" >> "/etc/postgresql/${PSQLVER}/main/pg_hba.conf" \
    ; echo "listen_addresses='*'" >> "/etc/postgresql/${PSQLVER}/main/postgresql.conf" \
    ;

RUN : \
    ; a2dismod -f \
          auth_basic \
          authn_core \
          authn_file \
          authz_host \
          authz_user \
          autoindex \
          status \
    ; a2enmod \
        allowmethods \
        headers \
        proxy \
        proxy_wstunnel \
        ssl \
    ; a2ensite default-ssl \
    ;

# mod_qos configuration
RUN cat > /etc/apache2/mods-available/qos.conf <<EOF
<IfModule qos_module>
   QS_ClientEntries 100000
   QS_SrvMaxConnPerIP 50
   MaxClients 256
   QS_SrvMaxConnClose 180
   QS_SrvMinDataRate 150 1200
</IfModule>
EOF

# Suppress warning about consecutive RUN instructions here
# hadolint ignore=DL3059
COPY ./manager/config/000-default.conf ./manager/config/default-ssl.conf /etc/apache2/sites-available/
COPY ./manager/config/apache2.conf /etc/apache2/
RUN : \
    ; sed -i "s/scenescape.intel.com/$CERTDOMAIN/g" /etc/apache2/sites-available/default-ssl.conf \
    ; chmod og-w /etc/apache2/sites-available/*.conf /etc/apache2/apache2.conf

RUN : \
    ; useradd -r -m -s /bin/bash $WSUSER \
    ; usermod -a -G video,users $WSUSER \
    ; eval WSHOME=~$WSUSER \
    ; chmod a+rX "${WSHOME}" \
    ;
# End of TLS installation

RUN mkdir -p $SCENESCAPE_HOME/manager
COPY ./manager/src/django/* \
     ./manager/src/setup.py \
     ./version.txt $SCENESCAPE_HOME/manager/
COPY ./manager/src/management/ $SCENESCAPE_HOME/manager/management
COPY ./manager/src/templates/ $SCENESCAPE_HOME/manager/templates
COPY ./manager/src/static/ $SCENESCAPE_HOME/manager/static
COPY ./manager/src/templatetags/ $SCENESCAPE_HOME/manager/templatetags
COPY ./manager/src/django/manage.py $SCENESCAPE_HOME
COPY --from=manager-builder /usr/local/lib/python3.10/dist-packages/fast_geometry /usr/local/lib/python3.10/dist-packages/fast_geometry
COPY --from=manager-builder /usr/local/lib/python3.10/dist-packages/scene_common /usr/local/lib/python3.10/dist-packages/scene_common

# Install SceneScape
RUN : \
    ; eval WSHOME=~$WSUSER \
    ; chown -R "$WSUSER" "$WSHOME/SceneScape" \
    ; touch "$WSHOME/SceneScape/manager/settings_local.py" \
    ; chown "$WSUSER.$WSUSER" "$WSHOME/SceneScape/manager/settings_local.py" \
    ; pip3 install --no-cache-dir "$SCENESCAPE_HOME/manager/" \
    ;
RUN cp -R /usr/local/lib/python3.*/dist-packages/django/contrib/admin/static/ $SCENESCAPE_HOME/

RUN chmod -R u=rwX,go=rX $SCENESCAPE_HOME/manager/static/assets/
RUN chmod -R u=rwX,go=rX $SCENESCAPE_HOME/manager/static/examples/
RUN chmod -R u=rwX,go=rX $SCENESCAPE_HOME/manager/static/bootstrap/

RUN OPENCV_SHA=$(openssl dgst -sha256 -binary "$SCENESCAPE_HOME/manager/static/assets/opencv.js" | openssl base64) && \
    sed -i "s|sha256-opencv|sha256-${OPENCV_SHA}|g" /etc/apache2/sites-available/000-default.conf

COPY ./manager/config/user_access_config.json $SCENESCAPE_HOME

COPY ./manager/config/webserver-init \
     ./manager/config/database-init \
     ./manager/config/scenescape-init \
     /usr/local/bin/

ENTRYPOINT ["/usr/local/bin/scenescape-init"]

# ---------- Manager Test Stage ------------------
# This stage is meant to be used for test execution (not for final runtime)
FROM manager-runtime AS manager-test

USER root
ENV DEBIAN_FRONTEND=noninteractive

RUN : \
    ; apt-get update \
    ; install -d -m 0755 /etc/apt/keyrings \
    ; apt-get install -y --no-install-recommends \
        wget \
        libpci-dev \
        libnss3-tools \
        python3 \
        python3-pip \
        software-properties-common \
        unzip \
        xserver-xephyr \
        xvfb \
    ; wget -q https://packages.mozilla.org/apt/repo-signing-key.gpg -O- | tee /etc/apt/keyrings/packages.mozilla.org.asc > /dev/null \
    ; echo "deb [signed-by=/etc/apt/keyrings/packages.mozilla.org.asc] https://packages.mozilla.org/apt mozilla main" | tee -a /etc/apt/sources.list.d/mozilla.list > /dev/null \
    ; echo -e ' \n\
Package: * \n\
Pin: origin packages.mozilla.org \n\
Pin-Priority: 1000 \n\
' | tee /etc/apt/preferences.d/mozilla \
    ; apt-get update && apt-get install -y --no-install-recommends firefox \
    ; rm -rf /var/lib/apt/lists/*

# Install Python test dependencies
COPY ./manager/test/requirements-runtime.txt /tmp
RUN pip3 install --upgrade --no-cache-dir -r /tmp/requirements-runtime.txt

ADD ./manager/test/geckodriver.tar.gz /usr/local/bin/

COPY ./manager/test/firefox-profile.tar /home/scenescape/.mozilla/

RUN : \
    ; eval WSHOME=~$WSUSER \
    ; chown -R "$WSUSER.$WSUSER" "$WSHOME/.mozilla" \
    ;<|MERGE_RESOLUTION|>--- conflicted
+++ resolved
@@ -66,12 +66,8 @@
         python-is-python3 \
         python3-pip \
         sudo \
-<<<<<<< HEAD
-    && apt-get clean && rm -rf /var/lib/apt/lists/*
-=======
     && apt-get clean \
     && rm -rf /var/lib/apt/lists/*
->>>>>>> 9d342396
 
 # Runtime dependencies
 COPY ./manager/requirements-runtime.txt /tmp
