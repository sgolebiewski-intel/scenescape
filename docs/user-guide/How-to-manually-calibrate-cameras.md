--- conflicted
+++ resolved
@@ -61,11 +61,7 @@
 
 ![Computed Camera Intrinsics](images/ui/camera-intrinsics.png)
 
-<<<<<<< HEAD
-### 4. Calibration Best Practices
-=======
 ### 3. Calibration Best Practices
->>>>>>> 28838949
 
 When calibrating cameras in Intel® SceneScape, follow these best practices for optimal results:
 
