# Getting Started with Intel® SceneScape

- **Time to Complete:** 30-45 minutes

## Get Started

### Prerequisites

- To run and interact with the demo scenes that the Intel® SceneScape release package provides, one computer is needed. The ./deploy.sh script has been tested to work with Ubuntu\* 22.04 Desktop.
- The computer must be at least a 10th Generation Intel® Core™ i5 Processor or Intel® Xeon® Scalable processor, with at least 8+GB of RAM and 64+GB of storage. This configuration is the minimum to run the out of the box demos and more compute resources maybe be required for additional models, cameras, and/or sensors.
- For the initial build of the ./deploy.sh process the computer must have a correctly configured connection to the Internet for acquiring the needed build tools. When using a proxy, the proxy will need to be correctly configured for the console environment, OS package installer, and Docker\*. Deployed containers can run without an internet connection.
- When deploying a live scene, a scale floor plan of the scene is needed either in a 3D scene scan in .glb format or in a 2D web image format (JPG, PNG, or GIF) that is about 600 to 1000 pixels wide. Walls and fiducial markers on the floor plan must be at least twice as accurate as the desired tracking accuracy (e.g. accuracy < 1 meter requires a floor plan accurate to < 0.5 meters).
- It is not recommended to initially use a virtual machine. Once Intel® SceneScape is configured for a specific use case and the system resource requirements are understood, then a multicore VM could be configured for deployment and execution. Windows Subsystem for Linux\* (WSL) is not supported.

### Step 1: Install OS

Follow this tutorial to download Ubuntu 22.04 and install it on the target computer selecting the minimal installation option and to erase the disk and install Ubuntu: https://ubuntu.com/tutorials/install-ubuntu-desktop
After the install be sure to update the system software before proceeding.

```console
sudo apt update
```

### Step 2: Clone the Intel® SceneScape source code

**Note:** These operations must be executed when logged in as a standard (non-root) user. **Do NOT use root or sudo.**

```bash
git clone https://github.com/open-edge-platform/scenescape/
cd scenescape
```

Optionally, checkout a specific version, if required, e.g.:

```bash
git checkout v1.3.0
```

### Step 3: Build Intel® SceneScape container images

Build container images:

```bash
make
```

The build may take around 15 minutes depending on target machine.
This step generates common base docker image and docker images for all microservices.

By default, a parallel build is being run with the number of jobs equal to the number of processors in the system.
Optionally, the number of jobs can be adjusted with `JOBS` environment variable, e.g. to achieve sequential building:

```bash
make JOBS=1
```

### Step 4 (Optional): Build dependency list of Intel® SceneScape container images

```bash
make list-dependencies
```

This step generates dependency lists. Two separate files are created for system packages and Python packages per each microservice image.

### Step 5: Deploy Intel® SceneScape demo to the target system

By default, the demo uses credentials stored in the `sample_data/supass` file, which is a JSON file containing the authentication user and a base64-encoded password. The default user is `admin` and the default password is `admin`.

<<<<<<< HEAD
If you wish to change the default credentials, edit the `sample_data/supass` file before deployment. Set the `user` field to your desired username and the `password` field to your desired password, encoded in base64.
=======
```bash
export SUPASS=<password>
```
>>>>>>> a0f09398

```bash
make demo
```

### Step 6: Verify a successful deployment

If you are running remotely, connect using `"https://<ip_address>"` or `"https://<hostname>"`, using the correct IP address or hostname of the remote Intel® SceneScape system. If accessing on a local system use `"https://localhost"`. If you see a certificate warning, click the prompts to continue to the site. For example, in Chrome click "Advanced" and then "Proceed to &lt;ip_address> (unsafe)".

> **Note:** These certificate warnings are expected due to the use of a self-signed certificate for initial deployment purposes. This certificate is generated at deploy time and is unique to the instance.

### Logging In
<<<<<<< HEAD
Enter credentials provided in the `sample_data/supass`.  The default user is `admin` and the default password is `admin`.
=======

Enter "admin" for the user name and the value you typed earlier for SUPASS.
>>>>>>> a0f09398

### Stopping the System

To stop the containers, use the following command in the project directory:

```console
$ docker compose down --remove-orphans
```

### Starting the System

To start after the first time, use the following command in the project directory:

```console
$ docker compose up -d
```

## Summary

Intel® SceneScape was downloaded, built and deployed onto a fresh Ubuntu 22.04 system. Using the web user interface, Intel® SceneScape provides two scenes by default that can be explored running from stored video data.
![SceneScape WebUI Homepage](images/homepage.png)

- **Note** the “Documentation” menu option, click to view the Intel® SceneScape HTML version of the documentation in the browser.

## Next Steps

- **How to enable reidentification**
  - [How to enable reidentification](How-to-enable-reidentification.md): Step-by-step guide to enable reidentification.

- **How to use sensor types**
  - [How to use Sensor types](How-to-use-sensor-types.md): Step-by-step guide to getting started with sensor types.

- **How to use 3D UI**
  - [How to use 3D UI](How-to-use-3D-UI.md): A guide on how use 3D UI

- **How to create a Geti trained AI models and integrate it with Intel® SceneScape.**
  - [Geti AI model integration](How-to-integrate-geti-trained-model.md): Step-by-step guide for integrating a Geti trained AI model with Intel® SceneScape.

- **How to visualize regions**
  - [How to visualize regions](How-to-visualize-regions.md): Step-by-step guide to getting started with visualizing regions.

- **How to configure a hierarchy of scenes**
  - [How to configure a hierarchy of scenes](How-to-configure-a-hierarchy-of-scenes.md): Step-by-step guide to configuring a hierarchy of scenes.

- **How to manually calibrate cameras**
  - [How to manually calibrate cameras](How-to-manually-calibrate-cameras.md): Step-by-step guide to performing Manual Camera Calibration.

- **How to autocalibrate cameras using visual features**
  - [How to autocalibrate cameras using visual features](How-to-autocalibrate-cameras-using-visual-features.md): Step-by-step guide to performing Auto Camera Calibration using Visual Features.

- **How to autocalibrate cameras using Apriltags**
  - [How to autocalibrate cameras using Apriltags](How-to-autocalibrate-cameras-using-apriltags.md): Step-by-step guide to performing Auto Camera Calibration using Apriltags.

- **How to upgrade Intel® SceneScape**
  - [How to upgrade Intel Scenescape](How-to-upgrade.md): Step-by-step guide for upgrading from an older version of Intel® SceneScape.

- **How to inference using Nvidia GPU with OVMS**
  - [How to inference using Nvidia GPU with OVMS](How-to-inference-using-Nvidia-gpu-with-OVMS.md): Step-by-step guide for enabling inference on Nvidia GPU using OVMS.

## Learn More

- Understand the components, services, architecture, and data flow, in
  the [Overview](Overview.md).
- Follow examples to become familiar with the core functionality of Intel® SceneScape, in
  [Tutorial](Tutorial.md).
- Optimizing security posture for a Intel® SceneScape installation [Hardening Guide for Custom TLS](hardening-guide.md)<|MERGE_RESOLUTION|>--- conflicted
+++ resolved
@@ -66,13 +66,7 @@
 
 By default, the demo uses credentials stored in the `sample_data/supass` file, which is a JSON file containing the authentication user and a base64-encoded password. The default user is `admin` and the default password is `admin`.
 
-<<<<<<< HEAD
 If you wish to change the default credentials, edit the `sample_data/supass` file before deployment. Set the `user` field to your desired username and the `password` field to your desired password, encoded in base64.
-=======
-```bash
-export SUPASS=<password>
-```
->>>>>>> a0f09398
 
 ```bash
 make demo
@@ -85,12 +79,8 @@
 > **Note:** These certificate warnings are expected due to the use of a self-signed certificate for initial deployment purposes. This certificate is generated at deploy time and is unique to the instance.
 
 ### Logging In
-<<<<<<< HEAD
+
 Enter credentials provided in the `sample_data/supass`.  The default user is `admin` and the default password is `admin`.
-=======
-
-Enter "admin" for the user name and the value you typed earlier for SUPASS.
->>>>>>> a0f09398
 
 ### Stopping the System
 
