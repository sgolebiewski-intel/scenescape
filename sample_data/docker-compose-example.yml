# SPDX-FileCopyrightText: (C) 2025 Intel Corporation
# SPDX-License-Identifier: LicenseRef-Intel-Edge-Software
# This file is licensed under the Limited Edge Software Distribution License Agreement.

# prefix for volume and container names, override with the environment variable COMPOSE_PROJECT_NAME
name: scenescape

networks:
  scenescape:

secrets:
  root-cert:
    file: ${SECRETSDIR}/certs/scenescape-ca.pem
  broker-cert:
    file: ${SECRETSDIR}/certs/scenescape-broker.crt
  broker-key:
    file: ${SECRETSDIR}/certs/scenescape-broker.key
  web-cert:
    file: ${SECRETSDIR}/certs/scenescape-web.crt
  web-key:
    file: ${SECRETSDIR}/certs/scenescape-web.key
  vdms-client-cert:
    file: ${SECRETSDIR}/certs/scenescape-vdms-c.crt
  vdms-client-key:
    file: ${SECRETSDIR}/certs/scenescape-vdms-c.key
  vdms-server-cert:
    file: ${SECRETSDIR}/certs/scenescape-vdms-s.crt
  vdms-server-key:
    file: ${SECRETSDIR}/certs/scenescape-vdms-s.key
  django:
    file: ${SECRETSDIR}/django
  percebro.auth:
    file: ${SECRETSDIR}/percebro.auth
  controller.auth:
    file: ${SECRETSDIR}/controller.auth
  browser.auth:
    file: ${SECRETSDIR}/browser.auth
  calibration.auth:
    file: ${SECRETSDIR}/calibration.auth
  supass:
    file: ${SECRETSDIR}/supass

services:
  ntpserv:
    image: dockurr/chrony
    networks:
      scenescape:
    ports:
      - 123:123/udp
    restart: on-failure

  broker:
    image: scenescape-broker:${VERSION:-latest}
    networks:
      scenescape:
        aliases:
          - broker.scenescape.intel.com
    ports:
      - "1883:1883"
    secrets:
      - source: broker-cert
        target: scenescape-broker.crt
      - source: broker-key
        target: scenescape-broker.key
    restart: always

  # uncomment this section to use eclipe mosquitto broker
  # broker:
  #   image: eclipse-mosquitto
  #   ports:
  #     - "1883:1883"
  #   volumes:
  #     - ./dlstreamer-pipeline-server/mosquitto/mosquitto-secure.conf:/mosquitto/config/mosquitto.conf
  #     - ${SECRETSDIR}:/mosquitto/secrets
  #   networks:
  #     scenescape:
  #       aliases:
  #        - broker.scenescape.intel.com
  #   user: "${UID}:${GID}"

  pgserver:
    image: scenescape-manager:${VERSION:-latest}
    init: true
    networks:
      scenescape:
    environment:
<<<<<<< HEAD
     - "DBROOT"
=======
      - "SUPASS"
      - "DBROOT"
>>>>>>> a0f09398
    command: database --preloadexample
    cap_add:
      - SYS_ADMIN
    devices:
      - /dev/fuse
    security_opt:
      - apparmor:unconfined
    volumes:
      - vol-db:/workspace/db
      - vol-migrations:/workspace/migrations
      - vol-media:/workspace/media
      - ./sample_data:/home/scenescape/SceneScape/sample_data
    secrets:
<<<<<<< HEAD
     - django
     - controller.auth
     - percebro.auth
     - browser.auth
     - calibration.auth
     - supass
=======
      - django
      - controller.auth
      - percebro.auth
      - browser.auth
      - calibration.auth
>>>>>>> a0f09398
    restart: always

  web:
    image: scenescape-manager:${VERSION:-latest}
    init: true
    networks:
      scenescape:
        aliases:
          - web.scenescape.intel.com
    depends_on:
      - pgserver
    ports:
      - "443:443"
    environment:
      - "DBROOT"
    command: webserver --dbhost pgserver --broker broker.scenescape.intel.com --brokerauth /run/secrets/browser.auth --brokerrootcert /run/secrets/certs/scenescape-ca.pem
    healthcheck:
      test: "curl --insecure -X GET https://web.scenescape.intel.com:443/api/v1/database-ready | grep 'true'"
      interval: 5s
      timeout: 60s
      retries: 10
      start_period: 10s
    cap_add:
      - SYS_ADMIN
    devices:
      - /dev/fuse
    security_opt:
      - apparmor:unconfined
    # web interface needs access to the media files
    volumes:
      - vol-media:/workspace/media
    secrets:
      - source: root-cert
        target: certs/scenescape-ca.pem
      - source: web-cert
        target: certs/scenescape-web.crt
      - source: web-key
        target: certs/scenescape-web.key
      - django
      - browser.auth
    restart: always

  scene:
    image: scenescape-controller:${VERSION:-latest}
    init: true
    networks:
      scenescape:
    depends_on:
      web:
        condition: service_healthy
      broker:
        condition: service_started
      ntpserv:
        condition: service_started
      # vdms:
      #   condition: service_started
    # mount the trackerconfig file to the container
    command: controller --broker broker.scenescape.intel.com --ntp ntpserv
    volumes:
      - vol-media:/home/scenescape/SceneScape/media
      - ./controller/config/tracker-config.json:/home/scenescape/SceneScape/tracker-config.json
    secrets:
      - source: root-cert
        target: certs/scenescape-ca.pem
      - source: vdms-client-key
        target: certs/scenescape-vdms-c.key
      - source: vdms-client-cert
        target: certs/scenescape-vdms-c.crt
      - django
      - controller.auth
    restart: always

  # vdms:
  #   image: intellabs/vdms:latest
  #   init: true
  #   networks:
  #     scenescape:
  #       aliases:
  #         - vdms.scenescape.intel.com
  #   environment:
  #     - OVERRIDE_ca_file=/run/secrets/certs/scenescape-ca.pem
  #     - OVERRIDE_cert_file=/run/secrets/certs/scenescape-vdms-s.crt
  #     - OVERRIDE_key_file=/run/secrets/certs/scenescape-vdms-s.key
  #   secrets:
  #     - source: root-cert
  #       target: certs/scenescape-ca.pem
  #     - source: vdms-server-cert
  #       target: certs/scenescape-vdms-s.crt
  #     - source: vdms-server-key
  #       target: certs/scenescape-vdms-s.key
  #   restart: always

  retail-video:
    image: scenescape-percebro:${VERSION:-latest}
    init: true
    networks:
      scenescape:
    depends_on:
      web:
        condition: service_healthy
      broker:
        condition: service_started
      ntpserv:
        condition: service_started
    #  - ovms # Need to uncomment this to use ovms
    command:
      - "percebro"
      - "--camera=sample_data/apriltag-cam1.mp4"
      - "--cameraid=camera1"
      - '--intrinsics={"fov":70}'
      - "--camera=sample_data/apriltag-cam2.mp4"
      - "--cameraid=camera2"
      - '--intrinsics={"fov":70}'
      - "--camerachain=retail"
      - "--ntp=ntpserv"
      - "--auth=/run/secrets/percebro.auth"
      - "broker.scenescape.intel.com"
    devices:
      - "/dev/dri:/dev/dri"
    volumes:
      - vol-models:/opt/intel/openvino/deployment_tools/intel_models
      - ./sample_data:/home/scenescape/SceneScape/sample_data
    secrets:
      - source: root-cert
        target: certs/scenescape-ca.pem
      - percebro.auth
    restart: always

  queuing-video:
    image: scenescape-percebro:${VERSION:-latest}
    init: true
    networks:
      scenescape:
    depends_on:
      web:
        condition: service_healthy
      broker:
        condition: service_started
      ntpserv:
        condition: service_started
    #  - ovms # Need to uncomment this to use ovms
    command:
      - "percebro"
      - "--camera=sample_data/qcam1.mp4"
      - "--cameraid=atag-qcam1"
      - '--intrinsics={"fx":905,"fy":905,"cx":640,"cy":360}'
      - "--camera=sample_data/qcam2.mp4"
      - "--cameraid=atag-qcam2"
      - '--intrinsics={"fx":905,"fy":905,"cx":640,"cy":360}'
      - "--camerachain=retail"
      - "--ntp=ntpserv"
      - "--auth=/run/secrets/percebro.auth"
      - "broker.scenescape.intel.com"
    devices:
      - "/dev/dri:/dev/dri"
    volumes:
      - vol-models:/opt/intel/openvino/deployment_tools/intel_models
      - ./sample_data:/home/scenescape/SceneScape/sample_data
    secrets:
      - source: root-cert
        target: certs/scenescape-ca.pem
      - percebro.auth
    restart: always

  camcalibration:
    image: scenescape-camcalibration:${VERSION:-latest}
    init: true
    networks:
      scenescape:
    command: camcalibration --broker broker.scenescape.intel.com --resturl https://web.scenescape.intel.com:443/api/v1
    depends_on:
      web:
        condition: service_healthy
      broker:
        condition: service_started
    cap_add:
      - SYS_ADMIN
    devices:
      - /dev/fuse
    security_opt:
      - apparmor:unconfined
    environment:
      - EGL_PLATFORM=surfaceless
      - "DBROOT"
      - NETVLAD_MODEL_DIR=/usr/local/lib/python3.10/dist-packages/third_party/netvlad
    volumes:
      - vol-media:/workspace/media
      - vol-datasets:/workspace/datasets
      - vol-netvlad_models:/usr/local/lib/python3.10/dist-packages/third_party/netvlad
    secrets:
      - source: root-cert
        target: certs/scenescape-ca.pem
      - django
      - calibration.auth
    restart: always

  # ovms: # Need to uncomment this section to use ovms
  #   image: openvino/model_server:2024.1-gpu
  #   user: "${UID}:${GID}"
  #   networks:
  #     scenescape:
  #   command: --config_path /opt/ml/ovms-config.json --port 9000 --rest_port 9001 --cache_dir /models/ovms/cache
  #   volumes:
  #    - vol-models:/models
  #    - ./model_installer/models/ovms-config.json:/opt/ml/ovms-config.json
  #   restart: always

volumes:
  vol-db:
  vol-media:
  vol-migrations:
  vol-datasets:
  vol-models:
    driver: local
    driver_opts:
      type: none
      o: bind
      device: ./model_installer/models
  vol-netvlad_models:
    driver: local<|MERGE_RESOLUTION|>--- conflicted
+++ resolved
@@ -84,12 +84,7 @@
     networks:
       scenescape:
     environment:
-<<<<<<< HEAD
-     - "DBROOT"
-=======
-      - "SUPASS"
       - "DBROOT"
->>>>>>> a0f09398
     command: database --preloadexample
     cap_add:
       - SYS_ADMIN
@@ -103,20 +98,12 @@
       - vol-media:/workspace/media
       - ./sample_data:/home/scenescape/SceneScape/sample_data
     secrets:
-<<<<<<< HEAD
-     - django
-     - controller.auth
-     - percebro.auth
-     - browser.auth
-     - calibration.auth
-     - supass
-=======
       - django
       - controller.auth
       - percebro.auth
       - browser.auth
       - calibration.auth
->>>>>>> a0f09398
+      - supass
     restart: always
 
   web:
