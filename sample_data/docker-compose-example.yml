--- conflicted
+++ resolved
@@ -1,7 +1,4 @@
-<<<<<<< HEAD
-=======
 # prefix for volume and container names, override with the environment variable COMPOSE_PROJECT_NAME
->>>>>>> 3065e0ae
 name: scenescape
 
 networks:
