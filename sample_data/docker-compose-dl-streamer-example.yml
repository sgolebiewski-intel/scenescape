--- conflicted
+++ resolved
@@ -328,62 +328,6 @@
   #   restart: always
   #   pids_limit: 1000
 
-<<<<<<< HEAD
-  # retail-video:
-  #   image: docker.io/intel/dlstreamer-pipeline-server:3.1.0-ubuntu24
-  #   networks:
-  #     scenescape:
-  #   tty: true
-  #   entrypoint: [ "./run.sh" ]
-  #   ports:
-  #     - "8080:8080"
-  #   devices:
-  #     - "/dev/dri:/dev/dri"
-  #   group_add:
-  #     - "109"
-  #     - "110"
-  #     - "992"
-  #   device_cgroup_rules:
-  #     - "c 189:* rmw"
-  #     - "c 209:* rmw"
-  #     - "a 189:* rwm"
-  #   depends_on:
-  #     broker:
-  #       condition: service_started
-  #     ntpserv:
-  #       condition: service_started
-  #   healthcheck:
-  #     test: [ "CMD", "curl", "-I", "-s", "http://localhost:8080/pipelines" ]
-  #     interval: 10s
-  #     timeout: 5s
-  #     retries: 5
-  #     start_period: 10s
-  #   environment:
-  #     - RUN_MODE=EVA
-  #     - DETECTION_DEVICE=CPU
-  #     - CLASSIFICATION_DEVICE=CPU
-  #     - GENICAM=Balluff
-  #     - GST_DEBUG="1,gencamsrc:2"
-  #     - ADD_UTCTIME_TO_METADATA=true
-  #     - APPEND_PIPELINE_NAME_TO_PUBLISHER_TOPIC=false
-  #     - MQTT_HOST=broker.scenescape.intel.com
-  #     - MQTT_PORT=1883
-  #     - REST_SERVER_PORT=8080
-  #   configs:
-  #     - source: retail-config
-  #       target: /home/pipeline-server/config.json
-  #     - source: person-detection-retail-config
-  #       target: /home/pipeline-server/models/object_detection/person/person-detection-retail-0013.json
-  #   volumes:
-  #     - ./dlstreamer-pipeline-server/user_scripts:/home/pipeline-server/user_scripts
-  #     - vol-dlstreamer-pipeline-server-pipeline-root:/var/cache/pipeline_root:uid=1999,gid=1999
-  #     - vol-sample-data:/home/pipeline-server/videos
-  #     - vol-models:/home/pipeline-server/models
-  #   secrets:
-  #     - source: root-cert
-  #       target: certs/scenescape-ca.pem
-  #   pids_limit: 1000
-=======
   mediaserver:
     image: bluenviron/mediamtx:1.14.0
     networks:
@@ -424,7 +368,7 @@
     networks:
       scenescape:
     tty: true
-    entrypoint: ["./run.sh"]
+    entrypoint: [ "./run.sh" ]
     ports:
       - "8080:8080"
     devices:
@@ -445,7 +389,7 @@
       retail-cams:
         condition: service_started
     healthcheck:
-      test: ["CMD", "curl", "-I", "-s", "http://localhost:8080/pipelines"]
+      test: [ "CMD", "curl", "-I", "-s", "http://localhost:8080/pipelines" ]
       interval: 10s
       timeout: 5s
       retries: 5
@@ -475,7 +419,6 @@
       - source: root-cert
         target: certs/scenescape-ca.pem
     pids_limit: 1000
->>>>>>> 6532d3aa
 
   queuing-video:
     image: docker.io/intel/dlstreamer-pipeline-server:3.1.0-ubuntu24
