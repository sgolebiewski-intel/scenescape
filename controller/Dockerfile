# SPDX-FileCopyrightText: (C) 2021 - 2025 Intel Corporation
# SPDX-License-Identifier: LicenseRef-Intel-Edge-Software
# This file is licensed under the Limited Edge Software Distribution License Agreement.

ARG RUNTIME_OS_IMAGE=ubuntu:22.04

# -------------- Controller Builder Stage --------------
FROM scenescape-common-base AS scenescape-controller-builder

USER root
ENV DEBIAN_FRONTEND=noninteractive
SHELL ["/bin/bash", "-o", "pipefail", "-c"]

RUN : \
    && apt-get update \
    && apt-get install -y --no-install-recommends \
        libopencv-dev \
        python3-venv \
    && rm -rf /var/lib/apt/lists/*

# create and set up Python virtual environment
ENV BUILD_ENV_DIR=/tmp/venv
RUN : \
    && mkdir ${BUILD_ENV_DIR} \
    && python3 -m venv ${BUILD_ENV_DIR} \
    && ${BUILD_ENV_DIR}/bin/pip3 install --upgrade --no-cache-dir pip \
    && ${BUILD_ENV_DIR}/bin/pip3 install --no-cache-dir wheel

ENV PATH="${BUILD_ENV_DIR}/bin:${PATH}"

# Build robot vision package
COPY ./controller/src/robot_vision /tmp/robot_vision
RUN export OpenCV_DIR="/usr/lib/x86_64-linux-gnu/cmake/opencv4" \
    && cd /tmp/robot_vision \
    && python3 setup.py bdist_wheel \
    && cd dist \
    && ${BUILD_ENV_DIR}/bin/pip3 install --no-cache-dir ./*.whl \
    && cd \
   && rm -rf /tmp/robot_vision

# Build main controller package
COPY ./controller/src/controller /tmp/controller/controller
COPY ./controller/src/setup.py /tmp/controller/setup.py
RUN cd /tmp/controller \
    && python3 setup.py bdist_wheel \
    && ${BUILD_ENV_DIR}/bin/pip3 install --no-cache-dir ./dist/*.whl -vvv \
    && cd \
    && rm -rf /tmp/controller

# -------------- Controller Runtime Stage --------------
FROM ${RUNTIME_OS_IMAGE} AS scenescape-controller-runtime

ARG USER_ID
ARG CERTDOMAIN=scenescape.intel.com
ARG PYTHON_VERSION=3.10

ENV PYTHON_VERSION=${PYTHON_VERSION}
ENV WSUSER=scenescape
ENV SCENESCAPE_HOME=/home/$WSUSER/SceneScape
ENV BUILD_ENV_DIR=/tmp/venv
ENV DEBIAN_FRONTEND=noninteractive
SHELL ["/bin/bash", "-o", "pipefail", "-c"]

USER root

RUN : \
    && apt-get update \
    && apt-get install -y --no-install-recommends \
        libgl1 \
        libopencv-contrib4.5d \
        libpython3.10 \
        netbase \
        python3-pip \
        sudo \
    && rm -rf /usr/lib/x86_64-linux-gnu/libLLVM-15.so.1 \
    && rm -rf /var/lib/apt/lists/* /tmp/* /var/tmp/*

RUN : \
    && useradd -r -m -s /bin/bash $WSUSER \
    && usermod -a -G video,users $WSUSER \
    && eval WSHOME=~$WSUSER \
    && chmod a+rX "${WSHOME}"

# TODO: uncomment when issue with accessing the secrets is resolved
# USER $WSUSER

# copy installed scenescape packages from the previous stages
COPY --chown=$WSUSER:$WSUSER --from=scenescape-common-base /usr/local/lib/python${PYTHON_VERSION}/dist-packages/fast_geometry /usr/local/lib/python${PYTHON_VERSION}/dist-packages/fast_geometry
COPY --chown=$WSUSER:$WSUSER --from=scenescape-common-base /usr/local/lib/python${PYTHON_VERSION}/dist-packages/scene_common /usr/local/lib/python${PYTHON_VERSION}/dist-packages/scene_common
COPY --chown=$WSUSER:$WSUSER --from=scenescape-controller-builder ${BUILD_ENV_DIR}/lib/python${PYTHON_VERSION}/site-packages/controller /usr/local/lib/python${PYTHON_VERSION}/dist-packages/controller
COPY --chown=$WSUSER:$WSUSER --from=scenescape-controller-builder ${BUILD_ENV_DIR}/lib/python${PYTHON_VERSION}/site-packages/robot_vision /usr/local/lib/python${PYTHON_VERSION}/dist-packages/robot_vision

# install only required runtime dependencies
COPY controller/requirements-runtime.txt /tmp
RUN : \
    && pip3 install --upgrade --no-cache-dir -r /tmp/requirements-runtime.txt \
    && rm -rf /tmp/requirements-runtime.txt

COPY --chown=$WSUSER:$WSUSER ./controller/src/schema/metadata.schema.json $SCENESCAPE_HOME/schema/metadata.schema.json
COPY --chown=$WSUSER:$WSUSER ./controller/config/tracker-config.json $SCENESCAPE_HOME/tracker-config.json
COPY --chown=$WSUSER:$WSUSER --from=scenescape-common-base /tmp/tools/waitforbroker $SCENESCAPE_HOME/tools/waitforbroker
COPY --chown=$WSUSER:$WSUSER ./controller/src/controller-cmd $SCENESCAPE_HOME/controller-cmd
COPY --chown=$WSUSER:$WSUSER ./controller/src/controller-init /usr/local/bin/

ENTRYPOINT ["/usr/local/bin/controller-init"]

# ---------- Controller Test Stage ------------------
# This stage is meant to be used for test execution (not for final runtime)
FROM scenescape-controller-runtime AS scenescape-controller-test
<<<<<<< HEAD
USER root
ENV DEBIAN_FRONTEND=noninteractive

# Install Python test dependencies
COPY ./controller/requirements-buildtime.txt /tmp/requirements-buildtime.txt
RUN pip3 install --upgrade --no-cache-dir -r /tmp/requirements-buildtime.txt
=======
ENV DEBIAN_FRONTEND=noninteractive

# Install Python test dependencies
RUN pip3 install --upgrade --no-cache-dir coverage pytest
>>>>>>> 69d9cead

RUN : \
    ; eval WSHOME=~$WSUSER \
    ;<|MERGE_RESOLUTION|>--- conflicted
+++ resolved
@@ -107,19 +107,10 @@
 # ---------- Controller Test Stage ------------------
 # This stage is meant to be used for test execution (not for final runtime)
 FROM scenescape-controller-runtime AS scenescape-controller-test
-<<<<<<< HEAD
-USER root
-ENV DEBIAN_FRONTEND=noninteractive
-
-# Install Python test dependencies
-COPY ./controller/requirements-buildtime.txt /tmp/requirements-buildtime.txt
-RUN pip3 install --upgrade --no-cache-dir -r /tmp/requirements-buildtime.txt
-=======
 ENV DEBIAN_FRONTEND=noninteractive
 
 # Install Python test dependencies
 RUN pip3 install --upgrade --no-cache-dir coverage pytest
->>>>>>> 69d9cead
 
 RUN : \
     ; eval WSHOME=~$WSUSER \
