# SPDX-FileCopyrightText: (C) 2021 - 2025 Intel Corporation
# SPDX-License-Identifier: Apache-2.0

<<<<<<< HEAD
import json
=======
>>>>>>> 47699759
import orjson
import os
from collections import defaultdict

import ntplib

from controller.cache_manager import CacheManager
from controller.child_scene_controller import ChildSceneController
from controller.detections_builder import (buildDetectionsDict,
                                           buildDetectionsList,
                                           computeCameraBounds)
from controller.scene import Scene
from scene_common import log
from scene_common.geometry import Point, Region, Tripwire
from scene_common.mqtt import PubSub
from scene_common.schema import SchemaValidation
from scene_common.timestamp import adjust_time, get_epoch_time, get_iso_time
from scene_common.transform import applyChildTransform

AVG_FRAMES = 100

class SceneController:

  def __init__(self, rewrite_bad_time, rewrite_all_time, max_lag, mqtt_broker,
               mqtt_auth, rest_url, rest_auth, client_cert, root_cert, ntp_server,
               tracker_config_file, schema_file, visibility_topic):
    self.cert = client_cert
    self.root_cert = root_cert
    self.rewrite_bad_time = rewrite_bad_time
    self.rewrite_all_time = rewrite_all_time
    self.max_lag = max_lag
    self.regulate_cache = {}
    self.broker = mqtt_broker
    self.mqtt_auth = mqtt_auth
    self.tracker_config_data = {}
    self.tracker_config_file = tracker_config_file
    if tracker_config_file is not None:
      self.extractTrackerConfigData(tracker_config_file)

    self.last_time_sync = None
    self.ntp_server = ntp_server
    self.ntp_client = ntplib.NTPClient()
    self.time_offset = 0

    self.schema_val = SchemaValidation(schema_file)

    self.pubsub = PubSub(mqtt_auth, client_cert, root_cert, mqtt_broker, keepalive=60)
    self.pubsub.onConnect = self.onConnect
    self.pubsub.connect()

    self.cache_manager = CacheManager(rest_url, rest_auth, root_cert, self.tracker_config_data)

    self.visibility_topic = visibility_topic
    log.info(f"Publishing camera visibility info on ${self.visibility_topic} topic.")
    return

  def extractTrackerConfigData(self, tracker_config_file):
    if not os.path.exists(tracker_config_file) and not os.path.isabs(tracker_config_file):
      script = os.path.realpath(__file__)
      tracker_config_file = os.path.join(os.path.dirname(script), tracker_config_file)
    with open(tracker_config_file) as json_file:
      tracker_config = orjson.loads(json_file.read())
      self.tracker_config_data["max_unreliable_time"] = tracker_config["max_unreliable_frames"]/tracker_config["baseline_frame_rate"]
      self.tracker_config_data["non_measurement_time_dynamic"] = tracker_config["non_measurement_frames_dynamic"]/tracker_config["baseline_frame_rate"]
      self.tracker_config_data["non_measurement_time_static"] = tracker_config["non_measurement_frames_static"]/tracker_config["baseline_frame_rate"]
      if "persist_attributes" in tracker_config:
        if isinstance(tracker_config["persist_attributes"], dict):
          self.tracker_config_data["persist_attributes"] = tracker_config["persist_attributes"]
        else:
          log.error("Invalid persist_attributes format in tracker config file")
          self.tracker_config_data["persist_attributes"] = {}
    return

  def loopForever(self):
    return self.pubsub.loopForever()

  def publishDetections(self, scene, objects, ts, otype, jdata, camera_id):
    if not hasattr(scene, 'lastPubCount'):
      scene.lastPubCount = {}

    if not hasattr(scene, 'last_published_detection'):
      scene.last_published_detection = defaultdict(lambda: None)

    self.publishSceneDetections(scene, objects, otype, jdata)
    self.publishRegulatedDetections(scene, objects, otype, jdata, camera_id)
    self.publishRegionDetections(scene, objects, otype, jdata)
    return

  def shouldPublish(self, last, now, max_delay):
    return last is None or now - last >= max_delay

  def publishSceneDetections(self, scene, objects, otype, jdata):
    jdata['objects'] = buildDetectionsList(objects, scene, self.visibility_topic == 'unregulated')
    olen = len(jdata['objects'])
    cid = scene.name + "/" + otype
    if olen > 0 or cid not in scene.lastPubCount or scene.lastPubCount[cid] > 0:
      if 'debug_hmo_start_time' in jdata:
        jdata['debug_hmo_processing_time'] = get_epoch_time() - jdata['debug_hmo_start_time']
      jstr = orjson.dumps(jdata)
      new_topic = PubSub.formatTopic(PubSub.DATA_SCENE, scene_id=scene.uid,
                                     thing_type=otype)
      self.pubsub.publish(new_topic, jstr)
      self.publishExternalDetections(scene, otype, jstr)
      scene.lastPubCount[cid] = olen
    return

  def publishExternalDetections(self, scene, otype, jstr):
    now = get_epoch_time()
    if self.shouldPublish(scene.last_published_detection[otype], now, 1/scene.external_update_rate):
      scene.last_published_detection[otype] = get_epoch_time()
      scene_hierarchy_topic = PubSub.formatTopic(PubSub.DATA_EXTERNAL, scene_id=scene.uid,
                                                 thing_type=otype)
      self.pubsub.publish(scene_hierarchy_topic, jstr)
    return

  def publishRegulatedDetections(self, scene_obj, msg_objects, otype, jdata, camera_id):
    update_rate = self.calculateRate()
    scene_uid = scene_obj.uid

    if scene_uid not in self.regulate_cache:
      self.regulate_cache[scene_uid] = {
        'objects': {},
        'rate': {},
        'last': None
      }
    scene = self.regulate_cache[scene_uid]
    scene['objects'][otype] = jdata['objects']
    if camera_id is not None:
      scene['rate'][camera_id] = jdata.get('rate', None)

    now = get_epoch_time()
    if self.shouldPublish(scene['last'], now, 1/scene_obj.regulated_rate):
      # If we're doing Regulated visibility, then we need to compute for all
      # the objects in the cache
      objects = []
      is_regulated = self.visibility_topic == 'regulated'

      msg_objects_lookup = {}
      if is_regulated:
        for obj in msg_objects:
          msg_objects_lookup[obj.gid] = obj

      for key in scene['objects']:
        for obj in scene['objects'][key]:
          if is_regulated:
            aobj = msg_objects_lookup.get(obj['id'])
            if aobj:
              computeCameraBounds(scene_obj, aobj, obj)
          objects.append(obj)
      new_jdata = {
        'timestamp': jdata['timestamp'],
        'objects': objects,
        'id': jdata['id'],
        'name': jdata['name'],
        'scene_rate': round(1 / update_rate, 1),
        'rate': scene['rate'],
      }
      jstr = orjson.dumps(new_jdata)
      topic = PubSub.formatTopic(PubSub.DATA_REGULATED, scene_id=scene_uid)
      self.pubsub.publish(topic, jstr)
      scene['last'] = now

    return

  def publishRegionDetections(self, scene, objects, otype, jdata):
    for rname in scene.regions:
      robjects = []
      for obj in objects:
        if rname in obj.chain_data.regions:
          robjects.append(obj)
      jdata['objects'] = buildDetectionsList(robjects, scene)
      olen = len(jdata['objects'])
      rid = scene.name + "/" + rname + "/" + otype
      if olen > 0 or rid not in scene.lastPubCount or scene.lastPubCount[rid] > 0:
        jstr = orjson.dumps(jdata)
        new_topic = PubSub.formatTopic(PubSub.DATA_REGION, scene_id=scene.uid,
                                       region_id=rname, thing_type=otype)
        self.pubsub.publish(new_topic, jstr)
        scene.lastPubCount[rid] = olen
    return

  def publishEvents(self, scene, ts_str):
    for event_type in scene.events:
      for _, region in scene.events[event_type]:
        etype = None
        metadata = None

        if isinstance(region, Tripwire):
          etype = 'tripwire'
          metadata = region.serialize()

        elif isinstance(region, Region):
          etype = 'region'
          metadata = region.serialize()
          metadata['fromSensor'] = (region.singleton_type != None)

        event_data = {
          'timestamp': ts_str,
          'scene_id': scene.uid,
          'scene_name': scene.name,
          etype + '_id': region.uuid,
          etype + '_name': region.name,
        }
        detections_dict, num_objects = self._buildAllRegionObjsList(scene, region, event_data)
        self._buildEnteredObjsList(region, event_data, detections_dict)
        self._buildExitedObjsList(scene, region, event_data)

        log.debug("EVENT DATA", event_data)
        if hasattr(region, 'value'):
          event_data['value'] = region.value
        event_data['metadata'] = metadata
        if not isinstance(region, Tripwire) or num_objects > 0:
          event_topic = PubSub.formatTopic(PubSub.EVENT,
                                           region_type=etype, event_type=event_type,
                                           scene_id=scene.uid, region_id=region.uuid)
          self.pubsub.publish(event_topic, orjson.dumps(event_data))

    self._clearSensorValuesOnExit(scene)

    return

  def _buildAllRegionObjsList(self, scene, region, event_data):
    counts = {}
    num_objects = 0
    all_objects = []
    for otype, objects in region.objects.items():
      counts[otype] = len(objects)
      num_objects += counts[otype]
      all_objects += objects
    event_data['counts'] = counts
    detections_dict = buildDetectionsDict(all_objects, scene)
    event_data['objects'] = list(detections_dict.values())
    return detections_dict, num_objects

  def _buildEnteredObjsList(self, region, event_data, detections_dict):
    entered = getattr(region, 'entered', {})
    event_data['entered'] = []
    for entered_list in entered.values():
      for item in entered_list:
        entered_obj = detections_dict[item.gid]
        event_data['entered'].extend([entered_obj])

  def _buildExitedObjsList(self, scene, region, event_data):
    exited = getattr(region, 'exited', {})
    event_data['exited'] = []
    exited_dict = {}
    for exited_list in exited.values():
      exited_objs = []
      for exited_obj, dwell in exited_list:
        exited_dict[exited_obj.gid] = dwell
        exited_objs.extend([exited_obj])
      exited_objs = buildDetectionsList(exited_objs, scene)
      exited_data = [{'object': exited_obj, 'dwell': exited_dict[exited_obj['id']]} for exited_obj in exited_objs]
      event_data['exited'].extend(exited_data)
    return

  def _clearSensorValuesOnExit(self, scene):
    """Clears the environmental sensor values accumulated by the exiting object"""
    for event_type in scene.events:
      for region_name, region in scene.events[event_type]:
        if hasattr(region, 'exited'):
          for detectionType in region.exited:
            for exit_data in region.exited[detectionType]:
              obj = exit_data[0]
              if region.singleton_type == "environmental":
                obj.chain_data.sensors.pop(region_name, None)
        region.exited = {}
        region.entered = {}
    return

  # Message handling
  def handleSensorMessage(self, client, userdata, message):
    """
    Handle a sensor message such as this
    MQTT Topic: scenescape/data/sensor/02:42:ac:11:00:05.1
        {"timestamp": "2018-09-12T19:03:49.600z",
         "subtype": "humidity",
         "value": "21.7",
         "id": "02:42:ac:11:00:05.1",
         "status": "green" }
    """
    message = message.payload.decode('utf-8')
    jdata = orjson.loads(message)

    if not self.schema_val.validateMessage("singleton", jdata, check_format=True):
      return

    sensor_id = jdata['id']
    scene = self.cache_manager.sceneWithSensorID(sensor_id)
    if scene is None:
      return

    if self.rewrite_all_time:
      ts = get_epoch_time()
      jdata['timestamp'] = get_iso_time(ts)
    else:
      ts = get_epoch_time(jdata['timestamp'])

    if not scene.processSensorData(jdata, when=ts):
      log.error("Sensor fail", sensor_id)
      self.cache_manager.invalidate()
      return

    jdata['scene_id'] = scene.uid
    jdata['scene_name'] = scene.name

    self.publishEvents(scene, jdata['timestamp'])
    return

  def handleMovingObjectMessage(self, client, userdata, message):
    topic = PubSub.parseTopic(message.topic)
    jdata = orjson.loads(message.payload.decode('utf-8'))
    if 'camera_id' in topic and not self.schema_val.validateMessage("detector", jdata):
      return

    now = get_epoch_time()
    self.time_offset, self.last_time_sync = adjust_time(now, self.ntp_server, self.ntp_client,
                                                     self.last_time_sync, self.time_offset,
                                                     ntplib.NTPException)
    now += self.time_offset
    if 'updatecamera' in jdata:
      return

    jdata['debug_hmo_start_time'] = now
    self.cache_manager.refreshScenesForCamParams(jdata)

    if self.rewrite_all_time:
      msg_when = now
      jdata['timestamp'] = get_iso_time(now)
    else:
      msg_when = get_epoch_time(jdata['timestamp'])

    lag = abs(now - msg_when)
    if lag > self.max_lag:
      if not self.rewrite_bad_time:
        log.warn("{} FELL BEHIND by {}. SKIPPING {}".format(message.topic, lag, jdata['id']))
        return
      msg_when = now

    camera_id = None
    if topic['_topic_id'] == PubSub.DATA_EXTERNAL:
      detection_types = [topic['thing_type']]
      sender_id = topic['scene_id']
      success, scene = self._handleChildSceneObject(sender_id, jdata, detection_types[0], msg_when)
    else:
      detection_types = jdata['objects'].keys()
      camera_id = sender_id = topic['camera_id']
      sender = self.cache_manager.sceneWithCameraID(sender_id)
      if sender is None:
        log.error("UNKNOWN SENDER", sender_id)
        return
      scene = sender
      success = scene.processCameraData(jdata, when=msg_when)

    if not success:
      log.error("Camera fail", sender_id, scene.name)
      self.cache_manager.invalidate()
      return

    jdata['id'] = scene.uid
    jdata['name'] = scene.name
    for detection_type in detection_types:
      jdata['unique_detection_count'] = scene.tracker.getUniqueIDCount(detection_type)
      self.publishDetections(scene, scene.tracker.currentObjects(detection_type),
                            msg_when, detection_type, jdata, camera_id)
      self.publishEvents(scene, jdata['timestamp'])
    return

  def _handleChildSceneObject(self, sender_id, jdata, detection_type, msg_when):
    sender = self.cache_manager.sceneWithID(sender_id)
    if sender is None:
      remote_sender = self.cache_manager.sceneWithRemoteChildID(sender_id)
      if remote_sender is None:
        log.error("UNKNOWN SENDER")
        return
      else:
        sender = remote_sender

    if not hasattr(sender, 'parent') or sender.parent is None:
      log.error("UNKNOWN PARENT", sender_id)
      return False, sender

    scene = self.cache_manager.sceneWithID(sender.parent)
    success = scene.processSceneData(jdata, sender, sender.cameraPose,
                                     detection_type, when=msg_when)
    return success, scene

  def updateCameras(self):
    for scene in self.scenes:
      for camera in scene.cameras:
        cam = scene.cameras[camera]
        if not hasattr(cam, "pose"):
          self.cache_manager.updateCamera(cam)
    return

  def updateRegulateCache(self):
    for scene in list(self.regulate_cache.keys()):
      if scene not in self.scenes:
        self.regulate_cache.pop(scene)
      else:
        for cam in scene['rate']:
          if cam not in scene.cameras:
            scene['rate'].pop(cam)
    return

  def handleDatabaseMessage(self, client, userdata, message):
    command = str(message.payload.decode("utf-8"))
    if command == "update":
      self.updateSubscriptions()
      self.updateObjectClasses()
      self.updateCameras()
      self.updateRegulateCache()
    return

  def calculateRate(self):
    now = get_epoch_time()
    if not hasattr(self, "regulate_rate"):
      self.regulate_last = now
      self.regulate_rate = 1
    delta = now - self.regulate_last
    self.regulate_rate *= AVG_FRAMES
    self.regulate_rate += delta
    self.regulate_rate /= AVG_FRAMES + 1
    self.regulate_last = now
    return self.regulate_rate

  # MQTT callbacks
  def onConnect(self, client, userdata, flags, rc):
    log.info("Connected with result code", rc)
    if rc != 0:
      exit(1)
    self.subscribed = set()
    self.updateSubscriptions()
    self.updateObjectClasses()
    topic = PubSub.formatTopic(PubSub.CMD_DATABASE)
    self.pubsub.addCallback(topic, self.handleDatabaseMessage)
    log.info("Subscribed to", topic)
    # FIXME - update subscriptions when scenes/sensors/children added/deleted/renamed
    return

  def updateObjectClasses(self):
    results = self.cache_manager.getAssets()
    if results and 'results' in results:
      for scene in self.scenes:
        scene.tracker.updateObjectClasses(results['results'])
    return

  def republishEvents(self, client, userdata, message):
    """
    Republishes the child analytics under parent topic that
    enables parent to visualize them.
    """
    topic = PubSub.parseTopic(message.topic)
    msg = orjson.loads(message.payload.decode('utf-8'))

    sender_id = topic['scene_id']
    sender = self.cache_manager.sceneWithID(sender_id)
    if sender is None:
      remote_sender = self.cache_manager.sceneWithRemoteChildID(sender_id)
      if remote_sender is None:
        log.error("UNKNOWN SENDER")
        return
      else:
        sender = remote_sender

    if not hasattr(sender, 'parent') or sender.parent is None:
      log.error("UNKNOWN PARENT", sender_id)
      return

    scene = self.cache_manager.sceneWithID(sender.parent)
    event_topic = PubSub.formatTopic(PubSub.EVENT,
                                      region_type=topic['region_type'], event_type=topic['event_type'],
                                      scene_id=scene.uid, region_id=topic['region_id'])

    self.transformObjectsinEvent(msg, sender)

    msg['metadata'] = applyChildTransform(msg['metadata'], sender.cameraPose)
    if 'from_child_scene' not in msg['metadata']:
      msg['metadata']['from_child_scene'] = sender.name
    else:
      msg['metadata']['from_child_scene'] = sender.name + " > " + msg['metadata']['from_child_scene']
    self.pubsub.publish(event_topic, orjson.dumps(msg))
    return

  def transformObjectsinEvent(self, event, sender):
    keys = ['objects', 'entered', 'exited']
    for k in keys:
      if k == 'exited':
        for i, obj in enumerate(event[k]):
          event[k][i]['object']['translation'] = sender.cameraPose.cameraPointToWorldPoint(
                                                            Point(obj['object']['translation'])).asNumpyCartesian.tolist()
      else:
        for i, obj in enumerate(event[k]):
          event[k][i]['translation'] = sender.cameraPose.cameraPointToWorldPoint(
                                                            Point(obj['translation'])).asNumpyCartesian.tolist()
    return

  def updateSubscriptions(self):
    log.debug("UPDATE SUBSCRIPTIONS")
    self.cache_manager.invalidate()
    if not hasattr(self, 'subscribed'):
      self.subscribed = set()
    need_subscribe = set()

    if not hasattr(self, 'subscribed_children'):
      self.subscribed_children = dict()
    need_subscribe_child = dict()

    self.scenes = self.cache_manager.allScenes()
    for scene in self.scenes:
      for camera in scene.cameras:
        need_subscribe.add((PubSub.formatTopic(PubSub.DATA_CAMERA, camera_id=camera),
                            self.handleMovingObjectMessage))
      for sensor in scene.sensors:
        need_subscribe.add((PubSub.formatTopic(PubSub.DATA_SENSOR, sensor_id=sensor),
                            self.handleSensorMessage))
      if hasattr(scene, 'children'):
        child_scenes = self.cache_manager.getChildScenes(scene.uid)

        for info in child_scenes.get('results', []):
          if info['child_type'] == 'local':
            self.cache_manager.sceneWithID(info['child']).retrack = info['retrack']

            need_subscribe.add((PubSub.formatTopic(PubSub.DATA_EXTERNAL,
                                                   scene_id=info['child'], thing_type="+"),
                                self.handleMovingObjectMessage))

            need_subscribe.add((PubSub.formatTopic(PubSub.EVENT, region_type="+",
                                                   event_type="+",
                                                   scene_id=info['child'],
                                                   region_id="+"),
                                self.republishEvents))
          else:
            child_obj = ChildSceneController(self.root_cert, info, self)
            self.cache_manager.cached_child_transforms_by_uid[info['remote_child_id']] = Scene.deserialize(info)
            need_subscribe_child[info['remote_child_id']] = child_obj
            need_subscribe.add((PubSub.formatTopic(PubSub.SYS_CHILDSCENE_STATUS, scene_name=info['name']), child_obj.publishStatus))

    # disconnect old children clients
    for old_child, cobj in self.subscribed_children.items():
      if old_child not in need_subscribe_child:
        self.cache_manager.cached_child_transforms_by_uid.pop(old_child, 'None')
      cobj.loopStop()

    # connect to all children
    for new_child, cobj in need_subscribe_child.items():
      log.info(f"Connecting to remote child {new_child}")
      cobj.loopStart()

    self.subscribed_children = need_subscribe_child

    new = need_subscribe - self.subscribed
    old = self.subscribed - need_subscribe
    for topic, callback in old:
      self.pubsub.removeCallback(topic)
      log.info("Unsubscribed from", topic)
    for topic, callback in new:
      self.pubsub.addCallback(topic, callback)
      log.info("Subscribed to", topic)
    self.subscribed = need_subscribe
    return<|MERGE_RESOLUTION|>--- conflicted
+++ resolved
@@ -1,10 +1,6 @@
 # SPDX-FileCopyrightText: (C) 2021 - 2025 Intel Corporation
 # SPDX-License-Identifier: Apache-2.0
 
-<<<<<<< HEAD
-import json
-=======
->>>>>>> 47699759
 import orjson
 import os
 from collections import defaultdict
