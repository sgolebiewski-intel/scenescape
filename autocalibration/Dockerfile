# SPDX-FileCopyrightText: (C) 2025 Intel Corporation
# SPDX-License-Identifier: LicenseRef-Intel-Edge-Software
# This file is licensed under the Limited Edge Software Distribution License Agreement.

# =========================
# STAGE 1: BUILD STAGE
# =========================
FROM scenescape-common-base AS camcalibration-builder
ENV DEBIAN_FRONTEND=noninteractive
ARG CERTDOMAIN=scenescape.intel.com
ENV CERTDOMAIN=${CERTDOMAIN}

# Install system dependencies first (these change less frequently)
RUN --mount=type=cache,target=/var/cache/apt,sharing=locked \
    --mount=type=cache,target=/var/lib/apt,sharing=locked \
    apt-get update && apt-get install -y --no-install-recommends \
    git cmake build-essential wget && \
    rm -rf /var/lib/apt/lists/*

# Install Python dependencies (these change more frequently)
RUN --mount=type=cache,target=/root/.cache/pip \
    pip3 install --upgrade \
    --extra-index-url https://download.pytorch.org/whl/cpu \
    pybind11 dt-apriltags

# Create directories (this layer rarely changes)
RUN mkdir -p /output /tmp/apriltag_build /tmp/apriltag /tmp/netvlad

# Copy source code (this changes frequently)
COPY autocalibration/src/reloc /tmp/reloc

# Build wheels in parallel (this changes when source or dependencies change)
# Clone AprilTag
RUN git clone --depth=1 https://github.com/duckietown/lib-dt-apriltags.git /tmp/apriltag/apriltag-dev

# Build AprilTag
WORKDIR /tmp/apriltag/apriltag-dev
RUN git submodule update --init && \
    mkdir build

WORKDIR /tmp/apriltag/apriltag-dev/build
RUN cmake ../apriltags/ && make -j$(nproc)

WORKDIR /tmp/apriltag/apriltag-dev
RUN python3 setup.py bdist_wheel && \
    cp build/*.so /tmp/apriltag_build/ && \
    cp dist/*.whl /output/

# NetVLAD with on-demand loading (NO MODEL DOWNLOAD)
WORKDIR /tmp/netvlad
RUN mkdir -p third_party/netvlad && \
    touch third_party/__init__.py third_party/netvlad/__init__.py && \
    # Create setup.py without downloading the model
    echo "include third_party/netvlad/*" > MANIFEST.in && \
    echo -e "from setuptools import setup, find_packages\n\
setup(name='third_party', version='1.0.0', packages=find_packages(),\n\
package_data={'': []}, include_package_data=True)" > setup.py && \
    python3 setup.py bdist_wheel && \
    cp dist/*.whl /output/

# Build reloc wheel
RUN --mount=type=cache,target=/root/.cache/pip \
    cd /tmp/reloc && \
    python3 setup.py bdist_wheel && \
    cp dist/*.whl /output/

# =========================
# STAGE 2: RUNTIME STAGE
# =========================
# Runtime stage
FROM ubuntu:22.04 AS camcalibration-runtime

# Define environment variables first
ARG USER_ID
ARG CERTDOMAIN=scenescape.intel.com
ENV CERTDOMAIN=${CERTDOMAIN}
ENV DEBIAN_FRONTEND=noninteractive
ENV WSUSER=scenescape
ENV SCENESCAPE_HOME=/home/$WSUSER/SceneScape
ENV PYTHONPATH="/usr/local/lib/python3.10/dist-packages"
# Set model directory for on-demand loading
ENV NETVLAD_MODEL_DIR="/usr/local/lib/python3.10/dist-packages/third_party/netvlad"

# Install runtime dependencies first (these change less frequently)
RUN --mount=type=cache,target=/var/cache/apt,sharing=locked \
    --mount=type=cache,target=/var/lib/apt,sharing=locked \
    apt-get update && apt-get install -y --no-install-recommends \
    bindfs sudo libgl1 libegl1 libglib2.0-0 libgomp1 python3 python3-pip wget && \
    rm -rf /var/lib/apt/lists/* && \
    apt-get clean

# Add user (this rarely changes)
RUN useradd -r -m -s /bin/bash $WSUSER && \
    usermod -a -G video,users $WSUSER && \
    chmod a+rX /home/$WSUSER

# Create model directory for on-demand downloads
RUN mkdir -p $NETVLAD_MODEL_DIR && \
    chown -R $WSUSER:$WSUSER $NETVLAD_MODEL_DIR

# Copy scene_common and fast_geometry from builder stage BEFORE installing other packages
COPY --from=camcalibration-builder /usr/local/lib/python3.10/dist-packages/fast_geometry /usr/local/lib/python3.10/dist-packages/fast_geometry
COPY --from=camcalibration-builder /usr/local/lib/python3.10/dist-packages/scene_common /usr/local/lib/python3.10/dist-packages/scene_common

# Copy AprilTag shared library
COPY --from=camcalibration-builder /tmp/apriltag_build/libapriltag.so /usr/local/lib/python3.10/site-packages/dt_apriltags/
RUN mkdir -p /usr/local/lib/python3.10/dist-packages/dt_apriltags/ && \
    cp /usr/local/lib/python3.10/site-packages/dt_apriltags/libapriltag.so /usr/local/lib/python3.10/dist-packages/dt_apriltags/

# Install Python packages in one layer
COPY autocalibration/requirements-runtime.txt /tmp/
COPY autocalibration/tools/ondemand_model_loader.py /usr/local/bin/download_models.py
RUN --mount=type=cache,target=/root/.cache/pip \
    pip install --no-cache-dir \
    --extra-index-url https://download.pytorch.org/whl/cpu \
    -r /tmp/requirements-runtime.txt && \
    chmod +x /usr/local/bin/download_models.py && \
    rm -rf /tmp/requirements-runtime.txt

# Copy built wheels and install them
COPY --from=camcalibration-builder /output/*.whl /tmp/
RUN --mount=type=cache,target=/root/.cache/pip \
    pip install /tmp/*.whl && \
    rm -rf /tmp/*.whl

# Copy application code (this changes frequently)
COPY autocalibration/src/autocalibration/camcalibration $SCENESCAPE_HOME/
RUN chmod +x $SCENESCAPE_HOME/camcalibration
COPY autocalibration/src/autocalibration/*.py $SCENESCAPE_HOME/
COPY autocalibration/src/autocalibration/camcalibration-init /usr/local/bin/
RUN chmod +x /usr/local/bin/camcalibration-init

# Create a startup script that ensures model directory permissions and checks NetVLAD model
RUN echo '#!/bin/bash\n\
set -e\n\
chown -R $WSUSER:$WSUSER $NETVLAD_MODEL_DIR\n\
if [ "$SKIP_MODEL_DOWNLOAD" != "1" ]; then\n\
    echo "Checking NetVLAD model..."\n\
    python3 /usr/local/bin/download_models.py\n\
fi\n\
exec "$@"\n' > /usr/local/bin/startup.sh && chmod +x /usr/local/bin/startup.sh

ENTRYPOINT ["/usr/local/bin/startup.sh", "/usr/local/bin/camcalibration-init"]

# ---------- Cam Calibration Test Stage ------------------
# This stage is meant to be used for test execution (not for final runtime)
FROM camcalibration-runtime AS camcalibration-test
<<<<<<< HEAD
USER root
=======
>>>>>>> 69d9cead
ENV DEBIAN_FRONTEND=noninteractive
ENV SKIP_MODEL_DOWNLOAD=1

# Install Python test dependencies
<<<<<<< HEAD
COPY ./autocalibration/requirements-buildtime.txt /tmp/requirements-buildtime.txt
RUN pip3 install --upgrade --no-cache-dir -r /tmp/requirements-buildtime.txt

COPY ./autocalibration/src/autocalibration /tmp/autocalibration/autocalibration
COPY ./autocalibration/src/setup.py /tmp/autocalibration/setup.py
RUN cd /tmp/autocalibration \
    && python3 setup.py bdist_wheel \
    && pip3 install --no-cache-dir ./dist/*.whl -vvv \
    && cd
=======
RUN pip3 install --upgrade --no-cache-dir coverage pytest
>>>>>>> 69d9cead

RUN : \
    ; eval WSHOME=~$WSUSER \
    ;<|MERGE_RESOLUTION|>--- conflicted
+++ resolved
@@ -145,27 +145,11 @@
 # ---------- Cam Calibration Test Stage ------------------
 # This stage is meant to be used for test execution (not for final runtime)
 FROM camcalibration-runtime AS camcalibration-test
-<<<<<<< HEAD
-USER root
-=======
->>>>>>> 69d9cead
 ENV DEBIAN_FRONTEND=noninteractive
 ENV SKIP_MODEL_DOWNLOAD=1
 
 # Install Python test dependencies
-<<<<<<< HEAD
-COPY ./autocalibration/requirements-buildtime.txt /tmp/requirements-buildtime.txt
-RUN pip3 install --upgrade --no-cache-dir -r /tmp/requirements-buildtime.txt
-
-COPY ./autocalibration/src/autocalibration /tmp/autocalibration/autocalibration
-COPY ./autocalibration/src/setup.py /tmp/autocalibration/setup.py
-RUN cd /tmp/autocalibration \
-    && python3 setup.py bdist_wheel \
-    && pip3 install --no-cache-dir ./dist/*.whl -vvv \
-    && cd
-=======
 RUN pip3 install --upgrade --no-cache-dir coverage pytest
->>>>>>> 69d9cead
 
 RUN : \
     ; eval WSHOME=~$WSUSER \
